--- conflicted
+++ resolved
@@ -49,14 +49,9 @@
 def execute_actions(actions):
     for p, c in actions['ports'].items():
         for b in c:
-<<<<<<< HEAD
-            for k,v in b.items():
-                setattr( device[p], k, v )
-=======
             for k, v in b.items():
                 setattr(device[p], k, v)
 
->>>>>>> 659f539c
 
 device = {}
 logs = {}
