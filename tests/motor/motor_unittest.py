#!/usr/bin/env python

# Based on the parameterized  test case technique described here:
#
# http://eli.thegreenplace.net/2011/08/02/python-unit-testing-parametrized-test-cases
import unittest
import time
import ev3dev.ev3 as ev3

import parameterizedtestcase as ptc
from motor_info import motor_info


class TestTachoMotorAddressValue(ptc.ParameterizedTestCase):
    def test_address_value(self):
        # Use the class variable
        self.assertEqual(self._param['motor'].address, self._param['port'])

    def test_address_value_is_read_only(self):
        # Use the class variable
        with self.assertRaises(AttributeError):
            self._param['motor'].address = "ThisShouldNotWork"


class TestTachoMotorCommandsValue(ptc.ParameterizedTestCase):
    def test_commands_value(self):
        self.assertTrue(self._param['motor'].commands == self._param['commands'])

    def test_commands_value_is_read_only(self):
        # Use the class variable
        with self.assertRaises(AttributeError):
            self._param['motor'].commands = "ThisShouldNotWork"


class TestTachoMotorCountPerRotValue(ptc.ParameterizedTestCase):
    def test_count_per_rot_value(self):
        # This is not available for linear motors - move to driver specific tests?
        self.assertEqual(self._param['motor'].count_per_rot, 360)

    def test_count_per_rot_value_is_read_only(self):
        # Use the class variable
        with self.assertRaises(AttributeError):
            self._param['motor'].count_per_rot = "ThisShouldNotWork"


class TestTachoMotorDriverNameValue(ptc.ParameterizedTestCase):
    def test_driver_name_value(self):
        # move to driver specific tests?
        self.assertEqual(self._param['motor'].driver_name, self._param['driver_name'])

    def test_driver_name_value_is_read_only(self):
        # Use the class variable
        with self.assertRaises(AttributeError):
            self._param['motor'].driver_name = "ThisShouldNotWork"


class TestTachoMotorDutyCycleValue(ptc.ParameterizedTestCase):
    def test_duty_cycle_value_is_read_only(self):
        # Use the class variable
        with self.assertRaises(AttributeError):
            self._param['motor'].duty_cycle = "ThisShouldNotWork"

    def test_duty_cycle_value_after_reset(self):
        self._param['motor'].command = 'reset'
        self.assertEqual(self._param['motor'].duty_cycle, 0)


class TestTachoMotorDutyCycleSpValue(ptc.ParameterizedTestCase):
    def test_duty_cycle_sp_large_negative(self):
        with self.assertRaises(IOError):
            self._param['motor'].duty_cycle_sp = -101

    def test_duty_cycle_sp_max_negative(self):
        self._param['motor'].duty_cycle_sp = -100
        self.assertEqual(self._param['motor'].duty_cycle_sp, -100)

    def test_duty_cycle_sp_min_negative(self):
        self._param['motor'].duty_cycle_sp = -1
        self.assertEqual(self._param['motor'].duty_cycle_sp, -1)

    def test_duty_cycle_sp_zero(self):
        self._param['motor'].duty_cycle_sp = 0
        self.assertEqual(self._param['motor'].duty_cycle_sp, 0)

    def test_duty_cycle_sp_min_positive(self):
        self._param['motor'].duty_cycle_sp = 1
        self.assertEqual(self._param['motor'].duty_cycle_sp, 1)

    def test_duty_cycle_sp_max_positive(self):
        self._param['motor'].duty_cycle_sp = 100
        self.assertEqual(self._param['motor'].duty_cycle_sp, 100)

    def test_duty_cycle_sp_large_positive(self):
        with self.assertRaises(IOError):
            self._param['motor'].duty_cycle_sp = 101

    def test_duty_cycle_sp_after_reset(self):
        self._param['motor'].duty_cycle_sp = 100
        self.assertEqual(self._param['motor'].duty_cycle_sp, 100)
        self._param['motor'].command = 'reset'
        self.assertEqual(self._param['motor'].duty_cycle_sp, 0)


class TestTachoMotorMaxSpeedValue(ptc.ParameterizedTestCase):
    def test_max_speed_value(self):
        # This is not available for linear motors - move to driver specific tests?
        self.assertEqual(self._param['motor'].max_speed, motor_info[self._param['motor'].driver_name]['max_speed'])

    def test_max_speed_value_is_read_only(self):
        # Use the class variable
        with self.assertRaises(AttributeError):
            self._param['motor'].max_speed = "ThisShouldNotWork"


class TestTachoMotorPositionPValue(ptc.ParameterizedTestCase):
    def test_position_p_negative(self):
        with self.assertRaises(IOError):
            self._param['motor'].position_p = -1

    def test_position_p_zero(self):
        self._param['motor'].position_p = 0
        self.assertEqual(self._param['motor'].position_p, 0)

    def test_position_p_positive(self):
        self._param['motor'].position_p = 1
        self.assertEqual(self._param['motor'].position_p, 1)

    def test_position_p_after_reset(self):
        self._param['motor'].position_p = 1

        self._param['motor'].command = 'reset'

        if 'hold_pid' in self._param:
            expected = self._param['hold_pid']['kP']
        else:
            expected = motor_info[self._param['motor'].driver_name]['position_p']
        self.assertEqual(self._param['motor'].position_p, expected)


class TestTachoMotorPositionIValue(ptc.ParameterizedTestCase):
    def test_position_i_negative(self):
        with self.assertRaises(IOError):
            self._param['motor'].position_i = -1

    def test_position_i_zero(self):
        self._param['motor'].position_i = 0
        self.assertEqual(self._param['motor'].position_i, 0)

    def test_position_i_positive(self):
        self._param['motor'].position_i = 1
        self.assertEqual(self._param['motor'].position_i, 1)

    def test_position_i_after_reset(self):
        self._param['motor'].position_i = 1

        self._param['motor'].command = 'reset'

        if 'hold_pid' in self._param:
            expected = self._param['hold_pid']['kI']
        else:
            expected = motor_info[self._param['motor'].driver_name]['position_i']
        self.assertEqual(self._param['motor'].position_i, expected)


class TestTachoMotorPositionDValue(ptc.ParameterizedTestCase):
    def test_position_d_negative(self):
        with self.assertRaises(IOError):
            self._param['motor'].position_d = -1

    def test_position_d_zero(self):
        self._param['motor'].position_d = 0
        self.assertEqual(self._param['motor'].position_d, 0)

    def test_position_d_positive(self):
        self._param['motor'].position_d = 1
        self.assertEqual(self._param['motor'].position_d, 1)

    def test_position_d_after_reset(self):
        self._param['motor'].position_d = 1

        self._param['motor'].command = 'reset'

        if 'hold_pid' in self._param:
            expected = self._param['hold_pid']['kD']
        else:
            expected = motor_info[self._param['motor'].driver_name]['position_d']
        self.assertEqual(self._param['motor'].position_d, expected)


class TestTachoMotorPolarityValue(ptc.ParameterizedTestCase):
    def test_polarity_normal_value(self):
        self._param['motor'].polarity = 'normal'
        self.assertEqual(self._param['motor'].polarity, 'normal')

    def test_polarity_inversed_value(self):
        self._param['motor'].polarity = 'inversed'
        self.assertEqual(self._param['motor'].polarity, 'inversed')

    def test_polarity_illegal_value(self):
        with self.assertRaises(IOError):
            self._param['motor'].polarity = "ThisShouldNotWork"

    def test_polarity_after_reset(self):
        if 'normal' == motor_info[self._param['motor'].driver_name]['polarity']:
            self._param['motor'].polarity = 'inversed'
        else:
            self._param['motor'].polarity = 'normal'

        self._param['motor'].command = 'reset'

        if 'normal' == motor_info[self._param['motor'].driver_name]['polarity']:
            self.assertEqual(self._param['motor'].polarity, 'normal')
        else:
            self.assertEqual(self._param['motor'].polarity, 'inversed')


class TestTachoMotorPositionValue(ptc.ParameterizedTestCase):
    def test_position_large_negative(self):
        self._param['motor'].position = -1000000
        self.assertEqual(self._param['motor'].position, -1000000)

    def test_position_min_negative(self):
        self._param['motor'].position = -1
        self.assertEqual(self._param['motor'].position, -1)

    def test_position_zero(self):
        self._param['motor'].position = 0
        self.assertEqual(self._param['motor'].position, 0)

    def test_position_min_positive(self):
        self._param['motor'].position = 1
        self.assertEqual(self._param['motor'].position, 1)

    def test_position_large_positive(self):
        self._param['motor'].position = 1000000
        self.assertEqual(self._param['motor'].position, 1000000)

    def test_position_after_reset(self):
        self._param['motor'].position = 100
        self.assertEqual(self._param['motor'].position, 100)
        self._param['motor'].command = 'reset'
        self.assertEqual(self._param['motor'].position, 0)


class TestTachoMotorPositionSpValue(ptc.ParameterizedTestCase):
    def test_position_sp_large_negative(self):
        self._param['motor'].position_sp = -1000000
        self.assertEqual(self._param['motor'].position_sp, -1000000)

    def test_position_sp_min_negative(self):
        self._param['motor'].position_sp = -1
        self.assertEqual(self._param['motor'].position_sp, -1)

    def test_position_sp_zero(self):
        self._param['motor'].position_sp = 0
        self.assertEqual(self._param['motor'].position_sp, 0)

    def test_position_sp_min_positive(self):
        self._param['motor'].position_sp = 1
        self.assertEqual(self._param['motor'].position_sp, 1)

    def test_position_sp_large_positive(self):
        self._param['motor'].position_sp = 1000000
        self.assertEqual(self._param['motor'].position_sp, 1000000)

    def test_position_sp_after_reset(self):
        self._param['motor'].position_sp = 100
        self.assertEqual(self._param['motor'].position_sp, 100)
        self._param['motor'].command = 'reset'
        self.assertEqual(self._param['motor'].position_sp, 0)


class TestTachoMotorRampDownSpValue(ptc.ParameterizedTestCase):
    def test_ramp_down_sp_negative_value(self):
        with self.assertRaises(IOError):
            self._param['motor'].ramp_down_sp = -1

    def test_ramp_down_sp_zero(self):
        self._param['motor'].ramp_down_sp = 0
        self.assertEqual(self._param['motor'].ramp_down_sp, 0)

    def test_ramp_down_sp_min_positive(self):
        self._param['motor'].ramp_down_sp = 1
        self.assertEqual(self._param['motor'].ramp_down_sp, 1)

    def test_ramp_down_sp_max_positive(self):
        self._param['motor'].ramp_down_sp = 60000
        self.assertEqual(self._param['motor'].ramp_down_sp, 60000)

    def test_ramp_down_sp_large_positive(self):
        with self.assertRaises(IOError):
            self._param['motor'].ramp_down_sp = 60001

    def test_ramp_down_sp_after_reset(self):
        self._param['motor'].ramp_down_sp = 100
        self.assertEqual(self._param['motor'].ramp_down_sp, 100)
        self._param['motor'].command = 'reset'
        self.assertEqual(self._param['motor'].ramp_down_sp, 0)
<<<<<<< HEAD

class TestTachoMotorRampUpSpValue(ptc.ParameterizedTestCase):
=======
>>>>>>> 659f539c


class TestTachoMotorRampUpSpValue(ptc.ParameterizedTestCase):
    def test_ramp_up_negative_value(self):
        with self.assertRaises(IOError):
            self._param['motor'].ramp_up_sp = -1

    def test_ramp_up_sp_zero(self):
        self._param['motor'].ramp_up_sp = 0
        self.assertEqual(self._param['motor'].ramp_up_sp, 0)

    def test_ramp_up_sp_min_positive(self):
        self._param['motor'].ramp_up_sp = 1
        self.assertEqual(self._param['motor'].ramp_up_sp, 1)

    def test_ramp_up_sp_max_positive(self):
        self._param['motor'].ramp_up_sp = 60000
        self.assertEqual(self._param['motor'].ramp_up_sp, 60000)

    def test_ramp_up_sp_large_positive(self):
        with self.assertRaises(IOError):
            self._param['motor'].ramp_up_sp = 60001

    def test_ramp_up_sp_after_reset(self):
        self._param['motor'].ramp_up_sp = 100
        self.assertEqual(self._param['motor'].ramp_up_sp, 100)
        self._param['motor'].command = 'reset'
        self.assertEqual(self._param['motor'].ramp_up_sp, 0)
<<<<<<< HEAD

class TestTachoMotorSpeedValue(ptc.ParameterizedTestCase):
=======
>>>>>>> 659f539c


class TestTachoMotorSpeedValue(ptc.ParameterizedTestCase):
    def test_speed_value_is_read_only(self):
        # Use the class variable
        with self.assertRaises(AttributeError):
            self._param['motor'].speed = 1

    def test_speed_value_after_reset(self):
        self._param['motor'].command = 'reset'
        self.assertEqual(self._param['motor'].speed, 0)
<<<<<<< HEAD

class TestTachoMotorSpeedSpValue(ptc.ParameterizedTestCase):
=======
>>>>>>> 659f539c


class TestTachoMotorSpeedSpValue(ptc.ParameterizedTestCase):
    def test_speed_sp_large_negative(self):
        with self.assertRaises(IOError):
            self._param['motor'].speed_sp = -(motor_info[self._param['motor'].driver_name]['max_speed'] + 1)

    def test_speed_sp_max_negative(self):
        self._param['motor'].speed_sp = -motor_info[self._param['motor'].driver_name]['max_speed']
        self.assertEqual(self._param['motor'].speed_sp, -motor_info[self._param['motor'].driver_name]['max_speed'])

    def test_speed_sp_min_negative(self):
        self._param['motor'].speed_sp = -1
        self.assertEqual(self._param['motor'].speed_sp, -1)

    def test_speed_sp_zero(self):
        self._param['motor'].speed_sp = 0
        self.assertEqual(self._param['motor'].speed_sp, 0)

    def test_speed_sp_min_positive(self):
        self._param['motor'].speed_sp = 1
        self.assertEqual(self._param['motor'].speed_sp, 1)

    def test_speed_sp_max_positive(self):
        self._param['motor'].speed_sp = (motor_info[self._param['motor'].driver_name]['max_speed'])
        self.assertEqual(self._param['motor'].speed_sp, motor_info[self._param['motor'].driver_name]['max_speed'])

    def test_speed_sp_large_positive(self):
        with self.assertRaises(IOError):
            self._param['motor'].speed_sp = motor_info[self._param['motor'].driver_name]['max_speed'] + 1

    def test_speed_sp_after_reset(self):
        self._param['motor'].speed_sp = 100
        self.assertEqual(self._param['motor'].speed_sp, 100)
        self._param['motor'].command = 'reset'
        self.assertEqual(self._param['motor'].speed_sp, 0)
<<<<<<< HEAD

class TestTachoMotorSpeedPValue(ptc.ParameterizedTestCase):
=======
>>>>>>> 659f539c


class TestTachoMotorSpeedPValue(ptc.ParameterizedTestCase):
    def test_speed_i_negative(self):
        with self.assertRaises(IOError):
            self._param['motor'].speed_p = -1

    def test_speed_p_zero(self):
        self._param['motor'].speed_p = 0
        self.assertEqual(self._param['motor'].speed_p, 0)

    def test_speed_p_positive(self):
        self._param['motor'].speed_p = 1
        self.assertEqual(self._param['motor'].speed_p, 1)

    def test_speed_p_after_reset(self):
        self._param['motor'].speed_p = 1

        self._param['motor'].command = 'reset'

        if 'speed_pid' in self._param:
            expected = self._param['speed_pid']['kP']
        else:
            expected = motor_info[self._param['motor'].driver_name]['speed_p']
        self.assertEqual(self._param['motor'].speed_p, expected)


class TestTachoMotorSpeedIValue(ptc.ParameterizedTestCase):
    def test_speed_i_negative(self):
        with self.assertRaises(IOError):
            self._param['motor'].speed_i = -1

    def test_speed_i_zero(self):
        self._param['motor'].speed_i = 0
        self.assertEqual(self._param['motor'].speed_i, 0)

    def test_speed_i_positive(self):
        self._param['motor'].speed_i = 1
        self.assertEqual(self._param['motor'].speed_i, 1)

    def test_speed_i_after_reset(self):
        self._param['motor'].speed_i = 1

        self._param['motor'].command = 'reset'

        if 'speed_pid' in self._param:
            expected = self._param['speed_pid']['kI']
        else:
            expected = motor_info[self._param['motor'].driver_name]['speed_i']
        self.assertEqual(self._param['motor'].speed_i, expected)


class TestTachoMotorSpeedDValue(ptc.ParameterizedTestCase):
    def test_speed_d_negative(self):
        with self.assertRaises(IOError):
            self._param['motor'].speed_d = -1

    def test_speed_d_zero(self):
        self._param['motor'].speed_d = 0
        self.assertEqual(self._param['motor'].speed_d, 0)

    def test_speed_d_positive(self):
        self._param['motor'].speed_d = 1
        self.assertEqual(self._param['motor'].speed_d, 1)

    def test_speed_d_after_reset(self):
        self._param['motor'].speed_d = 1

        self._param['motor'].command = 'reset'

        if 'speed_pid' in self._param:
            expected = self._param['speed_pid']['kD']
        else:
            expected = motor_info[self._param['motor'].driver_name]['speed_d']
        self.assertEqual(self._param['motor'].speed_d, expected)


class TestTachoMotorStateValue(ptc.ParameterizedTestCase):
    def test_state_value_is_read_only(self):
        # Use the class variable
        with self.assertRaises(AttributeError):
            self._param['motor'].state = 'ThisShouldNotWork'

    def test_state_value_after_reset(self):
        self._param['motor'].command = 'reset'
        self.assertEqual(self._param['motor'].state, [])


#    def test_stop_action_value(self):
#        self.assertEqual(self._param['motor'].stop_action, 'coast')
class TestTachoMotorStopCommandValue(ptc.ParameterizedTestCase):
    def test_stop_action_illegal(self):
        with self.assertRaises(IOError):
            self._param['motor'].stop_action = 'ThisShouldNotWork'

    def test_stop_action_coast(self):
        if 'coast' in self._param['stop_actions']:
            self._param['motor'].stop_action = 'coast'
            self.assertEqual(self._param['motor'].stop_action, 'coast')
        else:
            with self.assertRaises(IOError):
                self._param['motor'].stop_action = 'coast'

    def test_stop_action_brake(self):
        if 'brake' in self._param['stop_actions']:
            self._param['motor'].stop_action = 'brake'
            self.assertEqual(self._param['motor'].stop_action, 'brake')
        else:
            with self.assertRaises(IOError):
                self._param['motor'].stop_action = 'brake'

    def test_stop_action_hold(self):
        if 'hold' in self._param['stop_actions']:
            self._param['motor'].stop_action = 'hold'
            self.assertEqual(self._param['motor'].stop_action, 'hold')
        else:
            with self.assertRaises(IOError):
                self._param['motor'].stop_action = 'hold'

    def test_stop_action_after_reset(self):
        action = 1
        # controller may only support one stop action
        if len(self._param['stop_actions']) < 2:
            action = 0
        self._param['motor'].stop_action = self._param['stop_actions'][action]
        self._param['motor'].command = 'reset'
        self.assertEqual(self._param['motor'].stop_action, self._param['stop_actions'][0])


class TestTachoMotorStopCommandsValue(ptc.ParameterizedTestCase):
    def test_stop_actions_value(self):
        self.assertTrue(self._param['motor'].stop_actions == self._param['stop_actions'])

    def test_stop_actions_value_is_read_only(self):
        # Use the class variable
        with self.assertRaises(AttributeError):
            self._param['motor'].stop_actions = "ThisShouldNotWork"


class TestTachoMotorTimeSpValue(ptc.ParameterizedTestCase):
    def test_time_sp_negative(self):
        with self.assertRaises(IOError):
            self._param['motor'].time_sp = -1

    def test_time_sp_zero(self):
        self._param['motor'].time_sp = 0
        self.assertEqual(self._param['motor'].time_sp, 0)

    def test_time_sp_min_positive(self):
        self._param['motor'].time_sp = 1
        self.assertEqual(self._param['motor'].time_sp, 1)

    def test_time_sp_large_positive(self):
        self._param['motor'].time_sp = 1000000
        self.assertEqual(self._param['motor'].time_sp, 1000000)

    def test_time_sp_after_reset(self):
        self._param['motor'].time_sp = 1
        self._param['motor'].command = 'reset'
        self.assertEqual(self._param['motor'].time_sp, 0)


ev3_params = {
    'motor': ev3.Motor('outA'),
    'port': 'outA',
    'driver_name': 'lego-ev3-l-motor',
    'commands': ['run-forever', 'run-to-abs-pos', 'run-to-rel-pos', 'run-timed', 'run-direct', 'stop', 'reset'],
    'stop_actions': ['coast', 'brake', 'hold'],
}
evb_params = {
    'motor': ev3.Motor('evb-ports:outA'),
    'port': 'evb-ports:outA',
    'driver_name': 'lego-ev3-l-motor',
    'commands': ['run-forever', 'run-to-abs-pos', 'run-to-rel-pos', 'run-timed', 'run-direct', 'stop', 'reset'],
    'stop_actions': ['coast', 'brake', 'hold'],
}
brickpi_params = {
    'motor': ev3.Motor('ttyAMA0:MA'),
    'port': 'ttyAMA0:MA',
    'driver_name': 'lego-nxt-motor',
    'commands': ['run-forever', 'run-to-abs-pos', 'run-to-rel-pos', 'run-timed', 'run-direct', 'stop', 'reset'],
    'stop_actions': ['coast', 'hold'],
    'speed_pid': {
        'kP': 1000,
        'kI': 60,
        'kD': 0
    },
    'hold_pid': {
        'kP': 20000,
        'kI': 0,
        'kD': 0
    },
}
pistorms_params = {
    'motor': ev3.Motor('pistorms:BAM1'),
    'port': 'pistorms:BAM1',
    'driver_name': 'lego-nxt-motor',
    'commands': ['run-forever', 'run-to-abs-pos', 'run-to-rel-pos', 'run-timed', 'stop', 'reset'],
    'stop_actions': ['coast', 'brake', 'hold'],
    'speed_pid': {
        'kP': 1000,
        'kI': 60,
        'kD': 0
    },
    'hold_pid': {
        'kP': 20000,
        'kI': 0,
        'kD': 0
    },
}
paramsA = ev3_params
paramsA['motor'].command = 'reset'

suite = unittest.TestSuite()

suite.addTest(ptc.ParameterizedTestCase.parameterize(TestTachoMotorAddressValue, param=paramsA))
suite.addTest(ptc.ParameterizedTestCase.parameterize(TestTachoMotorCommandsValue, param=paramsA))
suite.addTest(ptc.ParameterizedTestCase.parameterize(TestTachoMotorCountPerRotValue, param=paramsA))
suite.addTest(ptc.ParameterizedTestCase.parameterize(TestTachoMotorDriverNameValue, param=paramsA))
suite.addTest(ptc.ParameterizedTestCase.parameterize(TestTachoMotorDutyCycleSpValue, param=paramsA))
suite.addTest(ptc.ParameterizedTestCase.parameterize(TestTachoMotorMaxSpeedValue, param=paramsA))
suite.addTest(ptc.ParameterizedTestCase.parameterize(TestTachoMotorPositionPValue, param=paramsA))
suite.addTest(ptc.ParameterizedTestCase.parameterize(TestTachoMotorPositionIValue, param=paramsA))
suite.addTest(ptc.ParameterizedTestCase.parameterize(TestTachoMotorPositionDValue, param=paramsA))
suite.addTest(ptc.ParameterizedTestCase.parameterize(TestTachoMotorPolarityValue, param=paramsA))
suite.addTest(ptc.ParameterizedTestCase.parameterize(TestTachoMotorPositionValue, param=paramsA))
suite.addTest(ptc.ParameterizedTestCase.parameterize(TestTachoMotorPositionSpValue, param=paramsA))
suite.addTest(ptc.ParameterizedTestCase.parameterize(TestTachoMotorRampDownSpValue, param=paramsA))
suite.addTest(ptc.ParameterizedTestCase.parameterize(TestTachoMotorRampUpSpValue, param=paramsA))
suite.addTest(ptc.ParameterizedTestCase.parameterize(TestTachoMotorSpeedValue, param=paramsA))
suite.addTest(ptc.ParameterizedTestCase.parameterize(TestTachoMotorSpeedSpValue, param=paramsA))
suite.addTest(ptc.ParameterizedTestCase.parameterize(TestTachoMotorSpeedPValue, param=paramsA))
suite.addTest(ptc.ParameterizedTestCase.parameterize(TestTachoMotorSpeedIValue, param=paramsA))
suite.addTest(ptc.ParameterizedTestCase.parameterize(TestTachoMotorSpeedDValue, param=paramsA))
suite.addTest(ptc.ParameterizedTestCase.parameterize(TestTachoMotorStateValue, param=paramsA))
suite.addTest(ptc.ParameterizedTestCase.parameterize(TestTachoMotorStopCommandValue, param=paramsA))
suite.addTest(ptc.ParameterizedTestCase.parameterize(TestTachoMotorStopCommandsValue, param=paramsA))
suite.addTest(ptc.ParameterizedTestCase.parameterize(TestTachoMotorTimeSpValue, param=paramsA))

if __name__ == '__main__':
    unittest.TextTestRunner(verbosity=1, buffer=True).run(suite)

exit()

# Move these up later


class TestMotorRelativePosition(unittest.TestCase):
    @classmethod
    def setUpClass(cls):
        cls._motor = ev3.Motor('outA')
        cls._motor.speed_sp = 400
        cls._motor.ramp_up_sp = 300
        cls._motor.ramp_down_sp = 300
        cls._motor.position = 0
        cls._motor.position_sp = 180
        pass

    @classmethod
    def tearDownClass(cls):
        pass

    @unittest.skip("Skipping coast mode - always fails")
    def test_stop_coast(self):
        self._motor.stop_action = 'coast'
        self._motor.command = 'run-to-rel-pos'
        time.sleep(1)
        self.assertGreaterEqual(1, abs(self._motor.position - self._motor.position_sp))

    def test_stop_brake(self):
        self._motor.stop_action = 'brake'
        self._motor.position = 0

        for i in range(1, 5):
            self._motor.command = 'run-to-rel-pos'
            time.sleep(1)
            print(self._motor.position)
            self.assertGreaterEqual(8, abs(self._motor.position - (i * self._motor.position_sp)))

    def test_stop_hold(self):
        self._motor.stop_action = 'hold'
        self._motor.position = 0

        for i in range(1, 5):
            self._motor.command = 'run-to-rel-pos'
            time.sleep(1)
            print(self._motor.position)
            self.assertGreaterEqual(1, abs(self._motor.position - (i * self._motor.position_sp)))


if __name__ == '__main__':
    unittest.main(verbosity=2, buffer=True).run(suite)<|MERGE_RESOLUTION|>--- conflicted
+++ resolved
@@ -296,11 +296,6 @@
         self.assertEqual(self._param['motor'].ramp_down_sp, 100)
         self._param['motor'].command = 'reset'
         self.assertEqual(self._param['motor'].ramp_down_sp, 0)
-<<<<<<< HEAD
-
-class TestTachoMotorRampUpSpValue(ptc.ParameterizedTestCase):
-=======
->>>>>>> 659f539c
 
 
 class TestTachoMotorRampUpSpValue(ptc.ParameterizedTestCase):
@@ -329,11 +324,6 @@
         self.assertEqual(self._param['motor'].ramp_up_sp, 100)
         self._param['motor'].command = 'reset'
         self.assertEqual(self._param['motor'].ramp_up_sp, 0)
-<<<<<<< HEAD
-
-class TestTachoMotorSpeedValue(ptc.ParameterizedTestCase):
-=======
->>>>>>> 659f539c
 
 
 class TestTachoMotorSpeedValue(ptc.ParameterizedTestCase):
@@ -345,11 +335,6 @@
     def test_speed_value_after_reset(self):
         self._param['motor'].command = 'reset'
         self.assertEqual(self._param['motor'].speed, 0)
-<<<<<<< HEAD
-
-class TestTachoMotorSpeedSpValue(ptc.ParameterizedTestCase):
-=======
->>>>>>> 659f539c
 
 
 class TestTachoMotorSpeedSpValue(ptc.ParameterizedTestCase):
@@ -386,11 +371,6 @@
         self.assertEqual(self._param['motor'].speed_sp, 100)
         self._param['motor'].command = 'reset'
         self.assertEqual(self._param['motor'].speed_sp, 0)
-<<<<<<< HEAD
-
-class TestTachoMotorSpeedPValue(ptc.ParameterizedTestCase):
-=======
->>>>>>> 659f539c
 
 
 class TestTachoMotorSpeedPValue(ptc.ParameterizedTestCase):
