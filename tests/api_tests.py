#!/usr/bin/env python3
import unittest, sys, os

FAKE_SYS = os.path.join(os.path.dirname(__file__), 'fake-sys')

sys.path.append(FAKE_SYS)
sys.path.append(os.path.join(os.path.dirname(__file__), '..'))

from populate_arena import populate_arena
from clean_arena    import clean_arena

import ev3dev2
from ev3dev2.sensor.lego import InfraredSensor
from ev3dev2.motor import MediumMotor

ev3dev2.Device.DEVICE_ROOT_PATH = os.path.join(FAKE_SYS, 'arena')

class TestAPI(unittest.TestCase):
    def test_device(self):
        clean_arena()
        populate_arena({'medium_motor' : [0, 'outA'], 'infrared_sensor' : [0, 'in1']})

<<<<<<< HEAD
        d = ev3dev2.Device('tacho-motor', 'motor*')
        self.assertTrue(d.connected)

        d = ev3dev2.Device('tacho-motor', 'motor0')
        self.assertTrue(d.connected)

        d = ev3dev2.Device('tacho-motor', 'motor*', driver_name='lego-ev3-m-motor')
        self.assertTrue(d.connected)

        d = ev3dev2.Device('tacho-motor', 'motor*', address='outA')
        self.assertTrue(d.connected)

        d = ev3dev2.Device('tacho-motor', 'motor*', address='outA', driver_name='not-valid')
        self.assertTrue(not d.connected)

        d = ev3dev2.Device('lego-sensor', 'sensor*')
        self.assertTrue(d.connected)

        d = ev3dev2.Device('this-does-not-exist')
        self.assertFalse(d.connected)
=======
        d = ev3.Device('tacho-motor', 'motor*')

        d = ev3.Device('tacho-motor', 'motor0')

        d = ev3.Device('tacho-motor', 'motor*', driver_name='lego-ev3-m-motor')

        d = ev3.Device('tacho-motor', 'motor*', address='outA')

        with self.assertRaises(ev3.DeviceNotFound):
            d = ev3.Device('tacho-motor', 'motor*', address='outA', driver_name='not-valid')

        d = ev3.Device('lego-sensor', 'sensor*')

        with self.assertRaises(ev3.DeviceNotFound):
            d = ev3.Device('this-does-not-exist')
>>>>>>> 923080ba

    def test_medium_motor(self):
        def dummy(self):
            pass

        clean_arena()
        populate_arena({'medium_motor' : [0, 'outA']})

        # Do not write motor.command on exit (so that fake tree stays intact)
        MediumMotor.__del__ = dummy

        m = MediumMotor()

        self.assertEqual(m.device_index, 0)

        # Check that reading twice works:
        self.assertEqual(m.driver_name, 'lego-ev3-m-motor')
        self.assertEqual(m.driver_name, 'lego-ev3-m-motor')

        self.assertEqual(m.count_per_rot,            360)
        self.assertEqual(m.commands,                 ['run-forever', 'run-to-abs-pos', 'run-to-rel-pos', 'run-timed', 'run-direct', 'stop', 'reset'])
        self.assertEqual(m.duty_cycle,               0)
        self.assertEqual(m.duty_cycle_sp,            42)
        self.assertEqual(m.polarity,                 'normal')
        self.assertEqual(m.address,                  'outA')
        self.assertEqual(m.position,                 42)
        self.assertEqual(m.position_sp,              42)
        self.assertEqual(m.ramp_down_sp,             0)
        self.assertEqual(m.ramp_up_sp,               0)
        self.assertEqual(m.speed,                    0)
        self.assertEqual(m.speed_sp,                 0)
        self.assertEqual(m.state,                    ['running'])
        self.assertEqual(m.stop_action,              'coast')
        self.assertEqual(m.time_sp,                  1000)

        with self.assertRaises(Exception):
            c = m.command

    def test_infrared_sensor(self):
        clean_arena()
        populate_arena({'infrared_sensor' : [0, 'in1']})

        s = InfraredSensor()

        self.assertEqual(s.device_index,    0)
        self.assertEqual(s.bin_data_format, 's8')
        self.assertEqual(s.bin_data('<b'),  (16,))
        self.assertEqual(s.num_values,      1)
        self.assertEqual(s.address,         'in1')
        self.assertEqual(s.value(0),        16)

if __name__ == "__main__":
    unittest.main()<|MERGE_RESOLUTION|>--- conflicted
+++ resolved
@@ -20,35 +20,13 @@
         clean_arena()
         populate_arena({'medium_motor' : [0, 'outA'], 'infrared_sensor' : [0, 'in1']})
 
-<<<<<<< HEAD
         d = ev3dev2.Device('tacho-motor', 'motor*')
-        self.assertTrue(d.connected)
 
         d = ev3dev2.Device('tacho-motor', 'motor0')
-        self.assertTrue(d.connected)
 
         d = ev3dev2.Device('tacho-motor', 'motor*', driver_name='lego-ev3-m-motor')
-        self.assertTrue(d.connected)
 
         d = ev3dev2.Device('tacho-motor', 'motor*', address='outA')
-        self.assertTrue(d.connected)
-
-        d = ev3dev2.Device('tacho-motor', 'motor*', address='outA', driver_name='not-valid')
-        self.assertTrue(not d.connected)
-
-        d = ev3dev2.Device('lego-sensor', 'sensor*')
-        self.assertTrue(d.connected)
-
-        d = ev3dev2.Device('this-does-not-exist')
-        self.assertFalse(d.connected)
-=======
-        d = ev3.Device('tacho-motor', 'motor*')
-
-        d = ev3.Device('tacho-motor', 'motor0')
-
-        d = ev3.Device('tacho-motor', 'motor*', driver_name='lego-ev3-m-motor')
-
-        d = ev3.Device('tacho-motor', 'motor*', address='outA')
 
         with self.assertRaises(ev3.DeviceNotFound):
             d = ev3.Device('tacho-motor', 'motor*', address='outA', driver_name='not-valid')
@@ -57,7 +35,6 @@
 
         with self.assertRaises(ev3.DeviceNotFound):
             d = ev3.Device('this-does-not-exist')
->>>>>>> 923080ba
 
     def test_medium_motor(self):
         def dummy(self):
