--- conflicted
+++ resolved
@@ -1,12 +1,9 @@
 python-ev3dev2 (2.0.0~beta3) stable; urgency=medium
 
   [Daniel Walton]
-<<<<<<< HEAD
   * LED animation support
-=======
   * brickpi(3) support use of the Motor class
   * Add port name constants for stacked brickpi3s
->>>>>>> 055ba0d3
   * Moved MoveTank.off() to MotorSet
   * cache attributes that never change
   * Display: correct xy variable names passed to Display.rectangle()
