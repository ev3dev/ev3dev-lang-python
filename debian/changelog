python-ev3dev2 (2.0.0~beta3) stable; urgency=medium

<<<<<<< HEAD
  * Moved MotorTank.off() to MotorSet, deleted MotorSet.stop()
=======
  [Daniel Walton]
  * Display: correct xy variable names passed to Display.rectangle()
  * GyroSensor wait_until_angle_changed_by added direction_sensitive option
>>>>>>> 47f1074e
  * Added MoveDifferential
  * Sound: removed play() in favor of play_file()
  * suppress unittest ResourceWarning messages
  * Added DistanceValue classes
  * wait_until_not_moving should consider "running holding" as "not moving"
  * brickpi(3) raise exception if LargeMotor not used for a motor
  * MoveJoyStick should use SpeedPercent
  * renamed GyroSensor rate_and_angle to angle_and_rate

 -- Kaelin Laundry <wasabifan@outlook.com>  Sat, 27 Oct 2018 21:18:00 -0700

python-ev3dev2 (2.0.0~beta2) stable; urgency=medium

  * Mitigate performance regression when using Display.update() on the EV3
  * Fix erroneous values in InfraredSensor and other sensor classes caused by
    rapid mode reset when using new properties
  * Improve performance of reading sensor values when using new properties
  * Rename SpeedInteger to SpeedValue
  * Support floating-point values in SpeedValue
  * Rename "speed_pct" parameters to "speed"
  * Fix error when calling Sound.play_tone
  * Support negative and zero speed/distance combinations in on_for_* methods
    for both single motors and motor pairs
  * Experimental support for motors and sensors on Micropython

 -- Kaelin Laundry <wasabifan@outlook.com>  Sun, 23 Sep 2018 16:03:00 -0700

python-ev3dev2 (2.0.0~beta1) stable; urgency=medium

  Initial beta release for ev3dev-stretch.

 -- Kaelin Laundry <wasabifan@outlook.com>  Tue, 31 Jul 2018 20:37:00 -0700<|MERGE_RESOLUTION|>--- conflicted
+++ resolved
@@ -1,12 +1,9 @@
 python-ev3dev2 (2.0.0~beta3) stable; urgency=medium
 
-<<<<<<< HEAD
+  [Daniel Walton]
   * Moved MotorTank.off() to MotorSet, deleted MotorSet.stop()
-=======
-  [Daniel Walton]
   * Display: correct xy variable names passed to Display.rectangle()
   * GyroSensor wait_until_angle_changed_by added direction_sensitive option
->>>>>>> 47f1074e
   * Added MoveDifferential
   * Sound: removed play() in favor of play_file()
   * suppress unittest ResourceWarning messages
