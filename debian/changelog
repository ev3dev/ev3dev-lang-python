--- conflicted
+++ resolved
@@ -1,11 +1,8 @@
 python-ev3dev2 (2.0.0~beta4) UNRELEASED; urgency=medium
 
   [Daniel Walton]
-<<<<<<< HEAD
   * PID line follower
-=======
   * StopWatch class
->>>>>>> 2be6c87e
   * Avoid race condition due to poll(None)
   * MoveDifferential odometry support, tracks robot's (x,y) position
   * Display support via raspberry pi HDMI 
