python-ev3dev2 (2.0.0~beta3) stable; urgency=medium

  [Daniel Walton]
<<<<<<< HEAD
  * Moved MoveTank.off() to MotorSet
=======
  * cache attributes that never change
>>>>>>> 0d60fca0
  * Display: correct xy variable names passed to Display.rectangle()
  * GyroSensor wait_until_angle_changed_by added direction_sensitive option
  * Added MoveDifferential
  * Sound: removed play() in favor of play_file()
  * suppress unittest ResourceWarning messages
  * Added DistanceValue classes
  * wait_until_not_moving should consider "running holding" as "not moving"
  * brickpi(3) raise exception if LargeMotor not used for a motor
  * MoveJoyStick should use SpeedPercent
  * renamed GyroSensor rate_and_angle to angle_and_rate

 -- Kaelin Laundry <wasabifan@outlook.com>  Sat, 27 Oct 2018 21:18:00 -0700

python-ev3dev2 (2.0.0~beta2) stable; urgency=medium

  * Mitigate performance regression when using Display.update() on the EV3
  * Fix erroneous values in InfraredSensor and other sensor classes caused by
    rapid mode reset when using new properties
  * Improve performance of reading sensor values when using new properties
  * Rename SpeedInteger to SpeedValue
  * Support floating-point values in SpeedValue
  * Rename "speed_pct" parameters to "speed"
  * Fix error when calling Sound.play_tone
  * Support negative and zero speed/distance combinations in on_for_* methods
    for both single motors and motor pairs
  * Experimental support for motors and sensors on Micropython

 -- Kaelin Laundry <wasabifan@outlook.com>  Sun, 23 Sep 2018 16:03:00 -0700

python-ev3dev2 (2.0.0~beta1) stable; urgency=medium

  Initial beta release for ev3dev-stretch.

 -- Kaelin Laundry <wasabifan@outlook.com>  Tue, 31 Jul 2018 20:37:00 -0700<|MERGE_RESOLUTION|>--- conflicted
+++ resolved
@@ -1,11 +1,8 @@
 python-ev3dev2 (2.0.0~beta3) stable; urgency=medium
 
   [Daniel Walton]
-<<<<<<< HEAD
   * Moved MoveTank.off() to MotorSet
-=======
   * cache attributes that never change
->>>>>>> 0d60fca0
   * Display: correct xy variable names passed to Display.rectangle()
   * GyroSensor wait_until_angle_changed_by added direction_sensitive option
   * Added MoveDifferential
