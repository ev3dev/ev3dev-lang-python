python-ev3dev2 (2.0.0~beta3) stable; urgency=medium

<<<<<<< HEAD
  * Display: correct xy variable names passed to Display.rectangle()
=======
  * Added MoveDifferential
>>>>>>> dede0b9e
  * Sound: removed play() in favor of play_file()
  * suppress unittest ResourceWarning messages
  * Added DistanceValue classes
  * wait_until_not_moving should consider "running holding" as "not moving"
  * brickpi(3) raise exception if LargeMotor not used for a motor
  * MoveJoyStick should use SpeedPercent
  * renamed GyroSensor rate_and_angle to angle_and_rate

 -- Kaelin Laundry <wasabifan@outlook.com>  Sat, 27 Oct 2018 21:18:00 -0700

python-ev3dev2 (2.0.0~beta2) stable; urgency=medium

  * Mitigate performance regression when using Display.update() on the EV3
  * Fix erroneous values in InfraredSensor and other sensor classes caused by
    rapid mode reset when using new properties
  * Improve performance of reading sensor values when using new properties
  * Rename SpeedInteger to SpeedValue
  * Support floating-point values in SpeedValue
  * Rename "speed_pct" parameters to "speed"
  * Fix error when calling Sound.play_tone
  * Support negative and zero speed/distance combinations in on_for_* methods
    for both single motors and motor pairs
  * Experimental support for motors and sensors on Micropython

 -- Kaelin Laundry <wasabifan@outlook.com>  Sun, 23 Sep 2018 16:03:00 -0700

python-ev3dev2 (2.0.0~beta1) stable; urgency=medium

  Initial beta release for ev3dev-stretch.

 -- Kaelin Laundry <wasabifan@outlook.com>  Tue, 31 Jul 2018 20:37:00 -0700<|MERGE_RESOLUTION|>--- conflicted
+++ resolved
@@ -1,10 +1,7 @@
 python-ev3dev2 (2.0.0~beta3) stable; urgency=medium
 
-<<<<<<< HEAD
   * Display: correct xy variable names passed to Display.rectangle()
-=======
   * Added MoveDifferential
->>>>>>> dede0b9e
   * Sound: removed play() in favor of play_file()
   * suppress unittest ResourceWarning messages
   * Added DistanceValue classes
