python-ev3dev2 (2.1.0) UNRELEASED; urgency=medium

  [Daniel Walton]
<<<<<<< HEAD
  * MoveDifferential use gyro for better accuracy. Make MoveTank and
    MoveDifferential "turn" APIs more consistent.
=======
  * RPyC update docs and make it easier to use
>>>>>>> 72c92920

  [Matěj Volf]
  * LED animation fix duration None
  * Add rest notes to sound.Sound.play_song()

  [Kaelin Laundry]
  * Add "value_secs" and "is_elapsed_*" methods to StopWatch
  * Rename "value_hms" to "hms_str". New "value_hms" returns original tuple.
  * Fix bug in Button.process() on Micropython

  [Nithin Shenoy]
  * Add Gyro-based driving support to MoveTank

 -- UNRELEASED

python-ev3dev2 (2.0.0) stretch; urgency=medium

  [David Lechner]
  * Fix gyro sensor reset

 -- Kaelin Laundry <wasabifan@outlook.com>  Sun, 24 Nov 2019 20:41:18 -0800

python-ev3dev2 (2.0.0~beta5) stretch; urgency=medium

  [Brady Merkel]
  * Add console and stopwatch to Debian rules file so they are
    included in MicroPython package

 -- Kaelin Laundry <wasabifan@outlook.com>  Sun, 18 Aug 2019 11:37:17 -0700

python-ev3dev2 (2.0.0~beta4) stretch; urgency=medium

  [Daniel Walton]
  * PID line follower
  * micropython Button support
  * micropython Sound support
  * micropython support for LED animations
  * StopWatch class
  * Avoid race condition due to poll(None)
  * MoveDifferential odometry support, tracks robot's (x,y) position
  * Display support via raspberry pi HDMI
  * Update tests/README to include sphinx-build instructions
  * LED animation support, brickpi3 LED corrected from BLUE to AMBER
  * Sound: fallback to regular case of 'note' if uppercase is not found
  * wait_until_not_moving should consider "running holding" as "moving"

  [David Lechner]
  * Fix and document ev3dev2.sensors.lego.GyroSensor.reset()

  [Brady Merkel]
  * Added the Console() class for positional text display and font support
    on the EV3 LCD console
  * Added a utility program to demonstrate the Console() functionality and
    show the various system fonts
  * Added documentation for the Console() class
  * Updated the micropython documentation to reflect the Console() class
  * Updated the CONTRIBUTING documentation with guidance using the makefile
    to build and install the module while developing enancements

 -- Kaelin Laundry <wasabifan@outlook.com>  Sat, 17 Aug 2019 23:05:00 -0700

python-ev3dev2 (2.0.0~beta3) stable; urgency=medium

  [Daniel Walton]
  * brickpi(3) support use of the Motor class
  * Add port name constants for stacked brickpi3s
  * Moved MoveTank.off() to MotorSet
  * cache attributes that never change
  * Display: correct xy variable names passed to Display.rectangle()
  * GyroSensor wait_until_angle_changed_by added direction_sensitive option
  * Added MoveDifferential
  * Sound: removed play() in favor of play_file()
  * suppress unittest ResourceWarning messages
  * Added DistanceValue classes
  * wait_until_not_moving should consider "running holding" as "not moving"
  * brickpi(3) raise exception if LargeMotor not used for a motor
  * MoveJoyStick should use SpeedPercent
  * renamed GyroSensor rate_and_angle to angle_and_rate

  [Kaelin Laundry]
  * Added new binary package for Micropython

  [Viktor Garske]
  * Fixed error when using Motor.is_stalled

 -- Kaelin Laundry <wasabifan@outlook.com>  Sat, 2 Feb 2019 1:58:00 -0800

python-ev3dev2 (2.0.0~beta2) stable; urgency=medium

  * Mitigate performance regression when using Display.update() on the EV3
  * Fix erroneous values in InfraredSensor and other sensor classes caused by
    rapid mode reset when using new properties
  * Improve performance of reading sensor values when using new properties
  * Rename SpeedInteger to SpeedValue
  * Support floating-point values in SpeedValue
  * Rename "speed_pct" parameters to "speed"
  * Fix error when calling Sound.play_tone
  * Support negative and zero speed/distance combinations in on_for_* methods
    for both single motors and motor pairs
  * Experimental support for motors and sensors on Micropython

 -- Kaelin Laundry <wasabifan@outlook.com>  Sun, 23 Sep 2018 16:03:00 -0700

python-ev3dev2 (2.0.0~beta1) stable; urgency=medium

  Initial beta release for ev3dev-stretch.

 -- Kaelin Laundry <wasabifan@outlook.com>  Tue, 31 Jul 2018 20:37:00 -0700<|MERGE_RESOLUTION|>--- conflicted
+++ resolved
@@ -1,12 +1,9 @@
 python-ev3dev2 (2.1.0) UNRELEASED; urgency=medium
 
   [Daniel Walton]
-<<<<<<< HEAD
   * MoveDifferential use gyro for better accuracy. Make MoveTank and
     MoveDifferential "turn" APIs more consistent.
-=======
   * RPyC update docs and make it easier to use
->>>>>>> 72c92920
 
   [Matěj Volf]
   * LED animation fix duration None
