python-ev3dev2 (2.0.0~beta3) stable; urgency=medium

<<<<<<< HEAD
  * GyroSensor wait_until_angle_changed_by added honor_direction option
=======
  * Sound: removed play() in favor of play_file()
  * suppress unittest ResourceWarning messages
  * Added DistanceValue classes
  * wait_until_not_moving should consider "running holding" as "not moving"
  * brickpi(3) raise exception if LargeMotor not used for a motor
>>>>>>> f3fe81e8
  * MoveJoyStick should use SpeedPercent
  * renamed GyroSensor rate_and_angle to angle_and_rate

 -- Kaelin Laundry <wasabifan@outlook.com>  Sat, 27 Oct 2018 21:18:00 -0700

python-ev3dev2 (2.0.0~beta2) stable; urgency=medium

  * Mitigate performance regression when using Display.update() on the EV3
  * Fix erroneous values in InfraredSensor and other sensor classes caused by
    rapid mode reset when using new properties
  * Improve performance of reading sensor values when using new properties
  * Rename SpeedInteger to SpeedValue
  * Support floating-point values in SpeedValue
  * Rename "speed_pct" parameters to "speed"
  * Fix error when calling Sound.play_tone
  * Support negative and zero speed/distance combinations in on_for_* methods
    for both single motors and motor pairs
  * Experimental support for motors and sensors on Micropython

 -- Kaelin Laundry <wasabifan@outlook.com>  Sun, 23 Sep 2018 16:03:00 -0700

python-ev3dev2 (2.0.0~beta1) stable; urgency=medium

  Initial beta release for ev3dev-stretch.

 -- Kaelin Laundry <wasabifan@outlook.com>  Tue, 31 Jul 2018 20:37:00 -0700<|MERGE_RESOLUTION|>--- conflicted
+++ resolved
@@ -1,14 +1,11 @@
 python-ev3dev2 (2.0.0~beta3) stable; urgency=medium
 
-<<<<<<< HEAD
   * GyroSensor wait_until_angle_changed_by added honor_direction option
-=======
   * Sound: removed play() in favor of play_file()
   * suppress unittest ResourceWarning messages
   * Added DistanceValue classes
   * wait_until_not_moving should consider "running holding" as "not moving"
   * brickpi(3) raise exception if LargeMotor not used for a motor
->>>>>>> f3fe81e8
   * MoveJoyStick should use SpeedPercent
   * renamed GyroSensor rate_and_angle to angle_and_rate
 
