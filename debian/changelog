--- conflicted
+++ resolved
@@ -3,13 +3,10 @@
   [Daniel Walton]
   * RPyC update docs and make it easier to use
   * use double backticks consistently in docstrings
-<<<<<<< HEAD
-  * correct flake8 errors
-=======
   * format code via yapf
   * MoveDifferential use gyro for better accuracy. Make MoveTank and
     MoveDifferential "turn" APIs more consistent.
->>>>>>> 995bcb6b
+  * correct flake8 errors
 
   [Matěj Volf]
   * LED animation fix duration None
