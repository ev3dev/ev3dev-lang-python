--- conflicted
+++ resolved
@@ -1,20 +1,13 @@
 python-ev3dev2 (2.0.0~beta4) UNRELEASED; urgency=medium
 
   [Daniel Walton]
-<<<<<<< HEAD
   * LED animation support
-
- -- Kaelin Laundry <wasabifan@outlook.com>  Sun, 24 Mar 2019 00:25:00 -0800
-
-python-ev3dev2 (2.0.0~beta3) UNRELEASED; urgency=medium
-=======
   * Sound: fallback to regular case of 'note' if uppercase is not found
   * wait_until_not_moving should consider "running holding" as "moving"
 
  -- Kaelin Laundry <wasabifan@outlook.com>  Sun, 24 Mar 2019 00:25:00 -0800
 
 python-ev3dev2 (2.0.0~beta3) stable; urgency=medium
->>>>>>> 081ed963
 
   [Daniel Walton]
   * LED animation support
