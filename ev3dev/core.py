--- conflicted
+++ resolved
@@ -1575,9 +1575,6 @@
         self.command = self.COMMAND_FLOAT
 
 
-<<<<<<< HEAD
-# ~autogen
-
 class MotorSet(object):
 
     def __init__(self, motor_specs, desc=None):
@@ -1915,10 +1912,6 @@
         MoveTank.on(self, left_speed_pct, right_speed_pct)
 
 
-# ~autogen generic-class classes.sensor>currentClass
-
-=======
->>>>>>> 5febabf0
 class Sensor(Device):
 
     """
