--- conflicted
+++ resolved
@@ -958,18 +958,7 @@
         return self.wait(lambda state: s not in state, timeout)
 
     def _speed_native_units(self, speed, label=None):
-<<<<<<< HEAD
-
-        # If speed is not a SpeedValue object we treat it as a percentage
-        if not isinstance(speed, SpeedValue):
-            assert -100 <= speed <= 100,\
-                "{}{} is an invalid speed percentage, must be between -100 and 100 (inclusive)".format(
-                    "" if label is None else (label + ": "), speed)
-            speed = SpeedPercent(speed)
-
-=======
         speed = speed_to_speedvalue(speed, label)
->>>>>>> d5db7299
         return speed.to_native_units(self)
 
     def _set_rel_position_degrees_and_speed_sp(self, degrees, speed):
