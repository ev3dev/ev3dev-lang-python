--- conflicted
+++ resolved
@@ -1878,11 +1878,7 @@
 
         steering_drive = MoveSteering(OUTPUT_A, OUTPUT_B)
         # drive in a turn for 10 rotations of the outer motor
-<<<<<<< HEAD
-        drive.on_for_rotations(-20, SpeedPercent(75), 10)
-=======
-        steering_drive.on_for_rotations(-20, 75, 10)
->>>>>>> b25637f0
+        steering_drive.on_for_rotations(-20, SpeedPercent(75), 10)
     """
     def on_for_rotations(self, steering, speed, rotations, brake=True, block=True):
         """
