# -----------------------------------------------------------------------------
# Copyright (c) 2015 Ralph Hempel <rhempel@hempeldesigngroup.com>
#
# Permission is hereby granted, free of charge, to any person obtaining a copy
# of this software and associated documentation files (the "Software"), to deal
# in the Software without restriction, including without limitation the rights
# to use, copy, modify, merge, publish, distribute, sublicense, and/or sell
# copies of the Software, and to permit persons to whom the Software is
# furnished to do so, subject to the following conditions:
#
# The above copyright notice and this permission notice shall be included in
# all copies or substantial portions of the Software.
#
# THE SOFTWARE IS PROVIDED "AS IS", WITHOUT WARRANTY OF ANY KIND, EXPRESS OR
# IMPLIED, INCLUDING BUT NOT LIMITED TO THE WARRANTIES OF MERCHANTABILITY,
# FITNESS FOR A PARTICULAR PURPOSE AND NONINFRINGEMENT. IN NO EVENT SHALL THE
# AUTHORS OR COPYRIGHT HOLDERS BE LIABLE FOR ANY CLAIM, DAMAGES OR OTHER
# LIABILITY, WHETHER IN AN ACTION OF CONTRACT, TORT OR OTHERWISE, ARISING FROM,
# OUT OF OR IN CONNECTION WITH THE SOFTWARE OR THE USE OR OTHER DEALINGS IN
# THE SOFTWARE.
# -----------------------------------------------------------------------------

import sys

if sys.version_info < (3,4):
    raise SystemError('Must be using Python 3.4 or higher')

import math
import select
import time
import _thread

# python3 uses collections
# micropython uses ucollections
try:
    from collections import OrderedDict
except ImportError:
    from ucollections import OrderedDict

from logging import getLogger
from os.path import abspath
from ev3dev2 import get_current_platform, Device, list_device_names, DeviceNotDefined, ThreadNotRunning
from ev3dev2.stopwatch import StopWatch

log = getLogger(__name__)

# The number of milliseconds we wait for the state of a motor to
# update to 'running' in the "on_for_XYZ" methods of the Motor class
WAIT_RUNNING_TIMEOUT = 100


# OUTPUT ports have platform specific values that we must import
platform = get_current_platform()

if platform == 'ev3':
    from ev3dev2._platform.ev3 import OUTPUT_A, OUTPUT_B, OUTPUT_C, OUTPUT_D

elif platform == 'evb':
    from ev3dev2._platform.evb import OUTPUT_A, OUTPUT_B, OUTPUT_C, OUTPUT_D

elif platform == 'pistorms':
    from ev3dev2._platform.pistorms import OUTPUT_A, OUTPUT_B, OUTPUT_C, OUTPUT_D

elif platform == 'brickpi':
    from ev3dev2._platform.brickpi import OUTPUT_A, OUTPUT_B, OUTPUT_C, OUTPUT_D

elif platform == 'brickpi3':
    from ev3dev2._platform.brickpi3 import OUTPUT_A, OUTPUT_B, OUTPUT_C, OUTPUT_D, \
                                           OUTPUT_E, OUTPUT_F, OUTPUT_G, OUTPUT_H, \
                                           OUTPUT_I, OUTPUT_J, OUTPUT_K, OUTPUT_L, \
                                           OUTPUT_M, OUTPUT_N, OUTPUT_O, OUTPUT_P

elif platform == 'fake':
    from ev3dev2._platform.fake import OUTPUT_A, OUTPUT_B, OUTPUT_C, OUTPUT_D

else:
    raise Exception("Unsupported platform '%s'" % platform)


class SpeedValue(object):
    """
    A base class for other unit types. Don't use this directly; instead, see
    :class:`SpeedPercent`, :class:`SpeedRPS`, :class:`SpeedRPM`,
    :class:`SpeedDPS`, and :class:`SpeedDPM`.
    """

    def __eq__(self, other):
        return self.to_native_units() == other.to_native_units()

    def __ne__(self, other):
        return not self.__eq__(other)

    def __lt__(self, other):
        return self.to_native_units() < other.to_native_units()

    def __le__(self, other):
        return self.to_native_units() <= other.to_native_units()

    def __gt__(self, other):
        return self.to_native_units() > other.to_native_units()

    def __ge__(self, other):
        return self.to_native_units() >= other.to_native_units()

    def __rmul__(self, other):
        return self.__mul__(other)


class SpeedPercent(SpeedValue):
    """
    Speed as a percentage of the motor's maximum rated speed.
    """

    def __init__(self, percent):
        assert -100 <= percent <= 100,\
            "{} is an invalid percentage, must be between -100 and 100 (inclusive)".format(percent)

        self.percent = percent

    def __str__(self):
        return str(self.percent) + "%"

    def __mul__(self, other):
        assert isinstance(other, (float, int)), "{} can only be multiplied by an int or float".format(self)
        return SpeedPercent(self.percent * other)

    def to_native_units(self, motor):
        """
        Return this SpeedPercent in native motor units
        """
        return self.percent / 100 * motor.max_speed


class SpeedNativeUnits(SpeedValue):
    """
    Speed in tacho counts per second.
    """

    def __init__(self, native_counts):
        self.native_counts = native_counts

    def __str__(self):
        return "{:.2f}".format(self.native_counts) + " counts/sec"

    def __mul__(self, other):
        assert isinstance(other, (float, int)), "{} can only be multiplied by an int or float".format(self)
        return SpeedNativeUnits(self.native_counts * other)

    def to_native_units(self, motor=None):
        """
        Return this SpeedNativeUnits as a number
        """
        return self.native_counts


class SpeedRPS(SpeedValue):
    """
    Speed in rotations-per-second.
    """

    def __init__(self, rotations_per_second):
        self.rotations_per_second = rotations_per_second

    def __str__(self):
        return str(self.rotations_per_second) + " rot/sec"

    def __mul__(self, other):
        assert isinstance(other, (float, int)), "{} can only be multiplied by an int or float".format(self)
        return SpeedRPS(self.rotations_per_second * other)

    def to_native_units(self, motor):
        """
        Return the native speed measurement required to achieve desired rotations-per-second
        """
        assert abs(self.rotations_per_second) <= motor.max_rps,\
            "invalid rotations-per-second: {} max RPS is {}, {} was requested".format(
            motor, motor.max_rps, self.rotations_per_second)
        return self.rotations_per_second/motor.max_rps * motor.max_speed


class SpeedRPM(SpeedValue):
    """
    Speed in rotations-per-minute.
    """

    def __init__(self, rotations_per_minute):
        self.rotations_per_minute = rotations_per_minute

    def __str__(self):
        return str(self.rotations_per_minute) + " rot/min"

    def __mul__(self, other):
        assert isinstance(other, (float, int)), "{} can only be multiplied by an int or float".format(self)
        return SpeedRPM(self.rotations_per_minute * other)

    def to_native_units(self, motor):
        """
        Return the native speed measurement required to achieve desired rotations-per-minute
        """
        assert abs(self.rotations_per_minute) <= motor.max_rpm,\
            "invalid rotations-per-minute: {} max RPM is {}, {} was requested".format(
            motor, motor.max_rpm, self.rotations_per_minute)
        return self.rotations_per_minute/motor.max_rpm * motor.max_speed


class SpeedDPS(SpeedValue):
    """
    Speed in degrees-per-second.
    """

    def __init__(self, degrees_per_second):
        self.degrees_per_second = degrees_per_second

    def __str__(self):
        return str(self.degrees_per_second) + " deg/sec"

    def __mul__(self, other):
        assert isinstance(other, (float, int)), "{} can only be multiplied by an int or float".format(self)
        return SpeedDPS(self.degrees_per_second * other)

    def to_native_units(self, motor):
        """
        Return the native speed measurement required to achieve desired degrees-per-second
        """
        assert abs(self.degrees_per_second) <= motor.max_dps,\
            "invalid degrees-per-second: {} max DPS is {}, {} was requested".format(
            motor, motor.max_dps, self.degrees_per_second)
        return self.degrees_per_second/motor.max_dps * motor.max_speed


class SpeedDPM(SpeedValue):
    """
    Speed in degrees-per-minute.
    """

    def __init__(self, degrees_per_minute):
        self.degrees_per_minute = degrees_per_minute

    def __str__(self):
        return str(self.degrees_per_minute) + " deg/min"

    def __mul__(self, other):
        assert isinstance(other, (float, int)), "{} can only be multiplied by an int or float".format(self)
        return SpeedDPM(self.degrees_per_minute * other)

    def to_native_units(self, motor):
        """
        Return the native speed measurement required to achieve desired degrees-per-minute
        """
        assert abs(self.degrees_per_minute) <= motor.max_dpm,\
            "invalid degrees-per-minute: {} max DPM is {}, {} was requested".format(
            motor, motor.max_dpm, self.degrees_per_minute)
        return self.degrees_per_minute/motor.max_dpm * motor.max_speed


class Motor(Device):

    """
    The motor class provides a uniform interface for using motors with
    positional and directional feedback such as the EV3 and NXT motors.
    This feedback allows for precise control of the motors. This is the
    most common type of motor, so we just call it `motor`.
    """

    SYSTEM_CLASS_NAME = 'tacho-motor'
    SYSTEM_DEVICE_NAME_CONVENTION = '*'

    __slots__ = [
    '_address',
    '_command',
    '_commands',
    '_count_per_rot',
    '_count_per_m',
    '_driver_name',
    '_duty_cycle',
    '_duty_cycle_sp',
    '_full_travel_count',
    '_polarity',
    '_position',
    '_position_p',
    '_position_i',
    '_position_d',
    '_position_sp',
    '_max_speed',
    '_speed',
    '_speed_sp',
    '_ramp_up_sp',
    '_ramp_down_sp',
    '_speed_p',
    '_speed_i',
    '_speed_d',
    '_state',
    '_stop_action',
    '_stop_actions',
    '_time_sp',
    '_poll',
    'max_rps',
    'max_rpm',
    'max_dps',
    'max_dpm',
    ]

    #: Run the motor until another command is sent.
    COMMAND_RUN_FOREVER = 'run-forever'

    #: Run to an absolute position specified by `position_sp` and then
    #: stop using the action specified in `stop_action`.
    COMMAND_RUN_TO_ABS_POS = 'run-to-abs-pos'

    #: Run to a position relative to the current `position` value.
    #: The new position will be current `position` + `position_sp`.
    #: When the new position is reached, the motor will stop using
    #: the action specified by `stop_action`.
    COMMAND_RUN_TO_REL_POS = 'run-to-rel-pos'

    #: Run the motor for the amount of time specified in `time_sp`
    #: and then stop the motor using the action specified by `stop_action`.
    COMMAND_RUN_TIMED = 'run-timed'

    #: Run the motor at the duty cycle specified by `duty_cycle_sp`.
    #: Unlike other run commands, changing `duty_cycle_sp` while running *will*
    #: take effect immediately.
    COMMAND_RUN_DIRECT = 'run-direct'

    #: Stop any of the run commands before they are complete using the
    #: action specified by `stop_action`.
    COMMAND_STOP = 'stop'

    #: Reset all of the motor parameter attributes to their default value.
    #: This will also have the effect of stopping the motor.
    COMMAND_RESET = 'reset'

    #: Sets the normal polarity of the rotary encoder.
    ENCODER_POLARITY_NORMAL = 'normal'

    #: Sets the inversed polarity of the rotary encoder.
    ENCODER_POLARITY_INVERSED = 'inversed'

    #: With `normal` polarity, a positive duty cycle will
    #: cause the motor to rotate clockwise.
    POLARITY_NORMAL = 'normal'

    #: With `inversed` polarity, a positive duty cycle will
    #: cause the motor to rotate counter-clockwise.
    POLARITY_INVERSED = 'inversed'

    #: Power is being sent to the motor.
    STATE_RUNNING = 'running'

    #: The motor is ramping up or down and has not yet reached a constant output level.
    STATE_RAMPING = 'ramping'

    #: The motor is not turning, but rather attempting to hold a fixed position.
    STATE_HOLDING = 'holding'

    #: The motor is turning, but cannot reach its `speed_sp`.
    STATE_OVERLOADED = 'overloaded'

    #: The motor is not turning when it should be.
    STATE_STALLED = 'stalled'

    #: Power will be removed from the motor and it will freely coast to a stop.
    STOP_ACTION_COAST = 'coast'

    #: Power will be removed from the motor and a passive electrical load will
    #: be placed on the motor. This is usually done by shorting the motor terminals
    #: together. This load will absorb the energy from the rotation of the motors and
    #: cause the motor to stop more quickly than coasting.
    STOP_ACTION_BRAKE = 'brake'

    #: Does not remove power from the motor. Instead it actively try to hold the motor
    #: at the current position. If an external force tries to turn the motor, the motor
    #: will `push back` to maintain its position.
    STOP_ACTION_HOLD = 'hold'

    def __init__(self, address=None, name_pattern=SYSTEM_DEVICE_NAME_CONVENTION, name_exact=False, **kwargs):

        if platform in ('brickpi', 'brickpi3') and type(self).__name__ != 'Motor' and not isinstance(self, LargeMotor):
            raise Exception("{} is unaware of different motor types, use LargeMotor instead".format(platform))

        if address is not None:
            kwargs['address'] = address
        super(Motor, self).__init__(self.SYSTEM_CLASS_NAME, name_pattern, name_exact, **kwargs)

        self._address = None
        self._command = None
        self._commands = None
        self._count_per_rot = None
        self._count_per_m = None
        self._driver_name = None
        self._duty_cycle = None
        self._duty_cycle_sp = None
        self._full_travel_count = None
        self._polarity = None
        self._position = None
        self._position_p = None
        self._position_i = None
        self._position_d = None
        self._position_sp = None
        self._max_speed = None
        self._speed = None
        self._speed_sp = None
        self._ramp_up_sp = None
        self._ramp_down_sp = None
        self._speed_p = None
        self._speed_i = None
        self._speed_d = None
        self._state = None
        self._stop_action = None
        self._stop_actions = None
        self._time_sp = None
        self._poll = None
        self.max_rps = float(self.max_speed/self.count_per_rot)
        self.max_rpm = self.max_rps * 60
        self.max_dps = self.max_rps * 360
        self.max_dpm = self.max_rpm * 360

    @property
    def address(self):
        """
        Returns the name of the port that this motor is connected to.
        """
        self._address, value = self.get_attr_string(self._address, 'address')
        return value

    @property
    def command(self):
        """
        Sends a command to the motor controller. See `commands` for a list of
        possible values.
        """
        raise Exception("command is a write-only property!")

    @command.setter
    def command(self, value):
        self._command = self.set_attr_string(self._command, 'command', value)

    @property
    def commands(self):
        """
        Returns a list of commands that are supported by the motor
        controller. Possible values are `run-forever`, `run-to-abs-pos`, `run-to-rel-pos`,
        `run-timed`, `run-direct`, `stop` and `reset`. Not all commands may be supported.

        - `run-forever` will cause the motor to run until another command is sent.
        - `run-to-abs-pos` will run to an absolute position specified by `position_sp`
          and then stop using the action specified in `stop_action`.
        - `run-to-rel-pos` will run to a position relative to the current `position` value.
          The new position will be current `position` + `position_sp`. When the new
          position is reached, the motor will stop using the action specified by `stop_action`.
        - `run-timed` will run the motor for the amount of time specified in `time_sp`
          and then stop the motor using the action specified by `stop_action`.
        - `run-direct` will run the motor at the duty cycle specified by `duty_cycle_sp`.
          Unlike other run commands, changing `duty_cycle_sp` while running *will*
          take effect immediately.
        - `stop` will stop any of the run commands before they are complete using the
          action specified by `stop_action`.
        - `reset` will reset all of the motor parameter attributes to their default value.
          This will also have the effect of stopping the motor.
        """
        (self._commands, value) = self.get_cached_attr_set(self._commands, 'commands')
        return value

    @property
    def count_per_rot(self):
        """
        Returns the number of tacho counts in one rotation of the motor. Tacho counts
        are used by the position and speed attributes, so you can use this value
        to convert rotations or degrees to tacho counts. (rotation motors only)
        """
        (self._count_per_rot, value) = self.get_cached_attr_int(self._count_per_rot, 'count_per_rot')
        return value

    @property
    def count_per_m(self):
        """
        Returns the number of tacho counts in one meter of travel of the motor. Tacho
        counts are used by the position and speed attributes, so you can use this
        value to convert from distance to tacho counts. (linear motors only)
        """
        (self._count_per_m, value) = self.get_cached_attr_int(self._count_per_m, 'count_per_m')
        return value

    @property
    def driver_name(self):
        """
        Returns the name of the driver that provides this tacho motor device.
        """
        (self._driver_name, value) = self.get_cached_attr_string(self._driver_name, 'driver_name')
        return value

    @property
    def duty_cycle(self):
        """
        Returns the current duty cycle of the motor. Units are percent. Values
        are -100 to 100.
        """
        self._duty_cycle, value = self.get_attr_int(self._duty_cycle, 'duty_cycle')
        return value

    @property
    def duty_cycle_sp(self):
        """
        Writing sets the duty cycle setpoint. Reading returns the current value.
        Units are in percent. Valid values are -100 to 100. A negative value causes
        the motor to rotate in reverse.
        """
        self._duty_cycle_sp, value = self.get_attr_int(self._duty_cycle_sp, 'duty_cycle_sp')
        return value

    @duty_cycle_sp.setter
    def duty_cycle_sp(self, value):
        self._duty_cycle_sp = self.set_attr_int(self._duty_cycle_sp, 'duty_cycle_sp', value)

    @property
    def full_travel_count(self):
        """
        Returns the number of tacho counts in the full travel of the motor. When
        combined with the `count_per_m` atribute, you can use this value to
        calculate the maximum travel distance of the motor. (linear motors only)
        """
        (self._full_travel_count, value) = self.get_cached_attr_int(self._full_travel_count, 'full_travel_count')
        return value

    @property
    def polarity(self):
        """
        Sets the polarity of the motor. With `normal` polarity, a positive duty
        cycle will cause the motor to rotate clockwise. With `inversed` polarity,
        a positive duty cycle will cause the motor to rotate counter-clockwise.
        Valid values are `normal` and `inversed`.
        """
        self._polarity, value = self.get_attr_string(self._polarity, 'polarity')
        return value

    @polarity.setter
    def polarity(self, value):
        self._polarity = self.set_attr_string(self._polarity, 'polarity', value)

    @property
    def position(self):
        """
        Returns the current position of the motor in pulses of the rotary
        encoder. When the motor rotates clockwise, the position will increase.
        Likewise, rotating counter-clockwise causes the position to decrease.
        Writing will set the position to that value.
        """
        self._position, value = self.get_attr_int(self._position, 'position')
        return value

    @position.setter
    def position(self, value):
        self._position = self.set_attr_int(self._position, 'position', value)

    @property
    def position_p(self):
        """
        The proportional constant for the position PID.
        """
        self._position_p, value = self.get_attr_int(self._position_p, 'hold_pid/Kp')
        return value

    @position_p.setter
    def position_p(self, value):
        self._position_p = self.set_attr_int(self._position_p, 'hold_pid/Kp', value)

    @property
    def position_i(self):
        """
        The integral constant for the position PID.
        """
        self._position_i, value = self.get_attr_int(self._position_i, 'hold_pid/Ki')
        return value

    @position_i.setter
    def position_i(self, value):
        self._position_i = self.set_attr_int(self._position_i, 'hold_pid/Ki', value)

    @property
    def position_d(self):
        """
        The derivative constant for the position PID.
        """
        self._position_d, value = self.get_attr_int(self._position_d, 'hold_pid/Kd')
        return value

    @position_d.setter
    def position_d(self, value):
        self._position_d = self.set_attr_int(self._position_d, 'hold_pid/Kd', value)

    @property
    def position_sp(self):
        """
        Writing specifies the target position for the `run-to-abs-pos` and `run-to-rel-pos`
        commands. Reading returns the current value. Units are in tacho counts. You
        can use the value returned by `count_per_rot` to convert tacho counts to/from
        rotations or degrees.
        """
        self._position_sp, value = self.get_attr_int(self._position_sp, 'position_sp')
        return value

    @position_sp.setter
    def position_sp(self, value):
        self._position_sp = self.set_attr_int(self._position_sp, 'position_sp', value)

    @property
    def max_speed(self):
        """
        Returns the maximum value that is accepted by the `speed_sp` attribute. This
        may be slightly different than the maximum speed that a particular motor can
        reach - it's the maximum theoretical speed.
        """
        (self._max_speed, value) = self.get_cached_attr_int(self._max_speed, 'max_speed')
        return value

    @property
    def speed(self):
        """
        Returns the current motor speed in tacho counts per second. Note, this is
        not necessarily degrees (although it is for LEGO motors). Use the `count_per_rot`
        attribute to convert this value to RPM or deg/sec.
        """
        self._speed, value = self.get_attr_int(self._speed, 'speed')
        return value

    @property
    def speed_sp(self):
        """
        Writing sets the target speed in tacho counts per second used for all `run-*`
        commands except `run-direct`. Reading returns the current value. A negative
        value causes the motor to rotate in reverse with the exception of `run-to-*-pos`
        commands where the sign is ignored. Use the `count_per_rot` attribute to convert
        RPM or deg/sec to tacho counts per second. Use the `count_per_m` attribute to
        convert m/s to tacho counts per second.
        """
        self._speed_sp, value = self.get_attr_int(self._speed_sp, 'speed_sp')
        return value

    @speed_sp.setter
    def speed_sp(self, value):
        self._speed_sp = self.set_attr_int(self._speed_sp, 'speed_sp', value)

    @property
    def ramp_up_sp(self):
        """
        Writing sets the ramp up setpoint. Reading returns the current value. Units
        are in milliseconds and must be positive. When set to a non-zero value, the
        motor speed will increase from 0 to 100% of `max_speed` over the span of this
        setpoint. The actual ramp time is the ratio of the difference between the
        `speed_sp` and the current `speed` and max_speed multiplied by `ramp_up_sp`.
        """
        self._ramp_up_sp, value = self.get_attr_int(self._ramp_up_sp, 'ramp_up_sp')
        return value

    @ramp_up_sp.setter
    def ramp_up_sp(self, value):
        self._ramp_up_sp = self.set_attr_int(self._ramp_up_sp, 'ramp_up_sp', value)

    @property
    def ramp_down_sp(self):
        """
        Writing sets the ramp down setpoint. Reading returns the current value. Units
        are in milliseconds and must be positive. When set to a non-zero value, the
        motor speed will decrease from 0 to 100% of `max_speed` over the span of this
        setpoint. The actual ramp time is the ratio of the difference between the
        `speed_sp` and the current `speed` and max_speed multiplied by `ramp_down_sp`.
        """
        self._ramp_down_sp, value = self.get_attr_int(self._ramp_down_sp, 'ramp_down_sp')
        return value

    @ramp_down_sp.setter
    def ramp_down_sp(self, value):
        self._ramp_down_sp = self.set_attr_int(self._ramp_down_sp, 'ramp_down_sp', value)

    @property
    def speed_p(self):
        """
        The proportional constant for the speed regulation PID.
        """
        self._speed_p, value = self.get_attr_int(self._speed_p, 'speed_pid/Kp')
        return value

    @speed_p.setter
    def speed_p(self, value):
        self._speed_p = self.set_attr_int(self._speed_p, 'speed_pid/Kp', value)

    @property
    def speed_i(self):
        """
        The integral constant for the speed regulation PID.
        """
        self._speed_i, value = self.get_attr_int(self._speed_i, 'speed_pid/Ki')
        return value

    @speed_i.setter
    def speed_i(self, value):
        self._speed_i = self.set_attr_int(self._speed_i, 'speed_pid/Ki', value)

    @property
    def speed_d(self):
        """
        The derivative constant for the speed regulation PID.
        """
        self._speed_d, value = self.get_attr_int(self._speed_d, 'speed_pid/Kd')
        return value

    @speed_d.setter
    def speed_d(self, value):
        self._speed_d = self.set_attr_int(self._speed_d, 'speed_pid/Kd', value)

    @property
    def state(self):
        """
        Reading returns a list of state flags. Possible flags are
        `running`, `ramping`, `holding`, `overloaded` and `stalled`.
        """
        self._state, value = self.get_attr_set(self._state, 'state')
        return value

    @property
    def stop_action(self):
        """
        Reading returns the current stop action. Writing sets the stop action.
        The value determines the motors behavior when `command` is set to `stop`.
        Also, it determines the motors behavior when a run command completes. See
        `stop_actions` for a list of possible values.
        """
        self._stop_action, value = self.get_attr_string(self._stop_action, 'stop_action')
        return value

    @stop_action.setter
    def stop_action(self, value):
        self._stop_action = self.set_attr_string(self._stop_action, 'stop_action', value)

    @property
    def stop_actions(self):
        """
        Returns a list of stop actions supported by the motor controller.
        Possible values are `coast`, `brake` and `hold`. `coast` means that power will
        be removed from the motor and it will freely coast to a stop. `brake` means
        that power will be removed from the motor and a passive electrical load will
        be placed on the motor. This is usually done by shorting the motor terminals
        together. This load will absorb the energy from the rotation of the motors and
        cause the motor to stop more quickly than coasting. `hold` does not remove
        power from the motor. Instead it actively tries to hold the motor at the current
        position. If an external force tries to turn the motor, the motor will 'push
        back' to maintain its position.
        """
        (self._stop_actions, value) = self.get_cached_attr_set(self._stop_actions, 'stop_actions')
        return value

    @property
    def time_sp(self):
        """
        Writing specifies the amount of time the motor will run when using the
        `run-timed` command. Reading returns the current value. Units are in
        milliseconds.
        """
        self._time_sp, value = self.get_attr_int(self._time_sp, 'time_sp')
        return value

    @time_sp.setter
    def time_sp(self, value):
        self._time_sp = self.set_attr_int(self._time_sp, 'time_sp', value)

    def run_forever(self, **kwargs):
        """
        Run the motor until another command is sent.
        """
        for key in kwargs:
            setattr(self, key, kwargs[key])
        self.command = self.COMMAND_RUN_FOREVER

    def run_to_abs_pos(self, **kwargs):
        """
        Run to an absolute position specified by `position_sp` and then
        stop using the action specified in `stop_action`.
        """
        for key in kwargs:
            setattr(self, key, kwargs[key])
        self.command = self.COMMAND_RUN_TO_ABS_POS

    def run_to_rel_pos(self, **kwargs):
        """
        Run to a position relative to the current `position` value.
        The new position will be current `position` + `position_sp`.
        When the new position is reached, the motor will stop using
        the action specified by `stop_action`.
        """
        for key in kwargs:
            setattr(self, key, kwargs[key])
        self.command = self.COMMAND_RUN_TO_REL_POS

    def run_timed(self, **kwargs):
        """
        Run the motor for the amount of time specified in `time_sp`
        and then stop the motor using the action specified by `stop_action`.
        """
        for key in kwargs:
            setattr(self, key, kwargs[key])
        self.command = self.COMMAND_RUN_TIMED

    def run_direct(self, **kwargs):
        """
        Run the motor at the duty cycle specified by `duty_cycle_sp`.
        Unlike other run commands, changing `duty_cycle_sp` while running *will*
        take effect immediately.
        """
        for key in kwargs:
            setattr(self, key, kwargs[key])
        self.command = self.COMMAND_RUN_DIRECT

    def stop(self, **kwargs):
        """
        Stop any of the run commands before they are complete using the
        action specified by `stop_action`.
        """
        for key in kwargs:
            setattr(self, key, kwargs[key])
        self.command = self.COMMAND_STOP

    def reset(self, **kwargs):
        """
        Reset all of the motor parameter attributes to their default value.
        This will also have the effect of stopping the motor.
        """
        for key in kwargs:
            setattr(self, key, kwargs[key])
        self.command = self.COMMAND_RESET

    @property
    def is_running(self):
        """
        Power is being sent to the motor.
        """
        return self.STATE_RUNNING in self.state

    @property
    def is_ramping(self):
        """
        The motor is ramping up or down and has not yet reached a constant output level.
        """
        return self.STATE_RAMPING in self.state

    @property
    def is_holding(self):
        """
        The motor is not turning, but rather attempting to hold a fixed position.
        """
        return self.STATE_HOLDING in self.state

    @property
    def is_overloaded(self):
        """
        The motor is turning, but cannot reach its `speed_sp`.
        """
        return self.STATE_OVERLOADED in self.state

    @property
    def is_stalled(self):
        """
        The motor is not turning when it should be.
        """
        return self.STATE_STALLED in self.state

    def wait(self, cond, timeout=None):
        """
        Blocks until ``cond(self.state)`` is ``True``.  The condition is
        checked when there is an I/O event related to the ``state`` attribute.
        Exits early when ``timeout`` (in milliseconds) is reached.

        Returns ``True`` if the condition is met, and ``False`` if the timeout
        is reached.
        """

        tic = time.time()

        if self._poll is None:
            if self._state is None:
                self._state = self._attribute_file_open('state')
            self._poll = select.poll()
            self._poll.register(self._state, select.POLLPRI)

        # Set poll timeout to something small. For more details, see
        # https://github.com/ev3dev/ev3dev-lang-python/issues/583
        if timeout:
            poll_tm = min(timeout, 100)
        else:
            poll_tm = 100

        while True:
            # This check is now done every poll_tm even if poll has nothing to report:
            if cond(self.state):
                return True

            self._poll.poll(poll_tm)

            if timeout is not None and time.time() >= tic + timeout / 1000:
                # Final check when user timeout is reached
                return cond(self.state)

    def wait_until_not_moving(self, timeout=None):
        """
        Blocks until ``running`` is not in ``self.state`` or ``stalled`` is in
        ``self.state``.  The condition is checked when there is an I/O event
        related to the ``state`` attribute.  Exits early when ``timeout``
        (in milliseconds) is reached.

        Returns ``True`` if the condition is met, and ``False`` if the timeout
        is reached.

        Example::

            m.wait_until_not_moving()
        """
        return self.wait(lambda state: self.STATE_RUNNING not in state or self.STATE_STALLED in state, timeout)

    def wait_until(self, s, timeout=None):
        """
        Blocks until ``s`` is in ``self.state``.  The condition is checked when
        there is an I/O event related to the ``state`` attribute.  Exits early
        when ``timeout`` (in milliseconds) is reached.

        Returns ``True`` if the condition is met, and ``False`` if the timeout
        is reached.

        Example::

            m.wait_until('stalled')
        """
        return self.wait(lambda state: s in state, timeout)

    def wait_while(self, s, timeout=None):
        """
        Blocks until ``s`` is not in ``self.state``.  The condition is checked
        when there is an I/O event related to the ``state`` attribute.  Exits
        early when ``timeout`` (in milliseconds) is reached.

        Returns ``True`` if the condition is met, and ``False`` if the timeout
        is reached.

        Example::

            m.wait_while('running')
        """
        return self.wait(lambda state: s not in state, timeout)

    def _speed_native_units(self, speed, label=None):

        # If speed is not a SpeedValue object we treat it as a percentage
        if not isinstance(speed, SpeedValue):
            assert -100 <= speed <= 100,\
                "{}{} is an invalid speed percentage, must be between -100 and 100 (inclusive)".format("" if label is None else (label + ": ") , speed)
            speed = SpeedPercent(speed)

        return speed.to_native_units(self)

    def _set_rel_position_degrees_and_speed_sp(self, degrees, speed):
        degrees = degrees if speed >= 0 else -degrees
        speed = abs(speed)

        position_delta = int(round((degrees * self.count_per_rot)/360))
        speed_sp = int(round(speed))

        self.position_sp = position_delta
        self.speed_sp = speed_sp

    def _set_brake(self, brake):
        if brake:
            self.stop_action = self.STOP_ACTION_HOLD
        else:
            self.stop_action = self.STOP_ACTION_COAST

    def on_for_rotations(self, speed, rotations, brake=True, block=True):
        """
        Rotate the motor at ``speed`` for ``rotations``

        ``speed`` can be a percentage or a :class:`ev3dev2.motor.SpeedValue`
        object, enabling use of other units.
        """
        speed_sp = self._speed_native_units(speed)
        self._set_rel_position_degrees_and_speed_sp(rotations * 360, speed_sp)
        self._set_brake(brake)
        self.run_to_rel_pos()

        if block:
            self.wait_until('running', timeout=WAIT_RUNNING_TIMEOUT)
            self.wait_until_not_moving()

    def on_for_degrees(self, speed, degrees, brake=True, block=True):
        """
        Rotate the motor at ``speed`` for ``degrees``

        ``speed`` can be a percentage or a :class:`ev3dev2.motor.SpeedValue`
        object, enabling use of other units.
        """
        speed_sp = self._speed_native_units(speed)
        self._set_rel_position_degrees_and_speed_sp(degrees, speed_sp)
        self._set_brake(brake)
        self.run_to_rel_pos()

        if block:
            self.wait_until('running', timeout=WAIT_RUNNING_TIMEOUT)
            self.wait_until_not_moving()

    def on_to_position(self, speed, position, brake=True, block=True):
        """
        Rotate the motor at ``speed`` to ``position``

        ``speed`` can be a percentage or a :class:`ev3dev2.motor.SpeedValue`
        object, enabling use of other units.
        """
        speed = self._speed_native_units(speed)
        self.speed_sp = int(round(speed))
        self.position_sp = position
        self._set_brake(brake)
        self.run_to_abs_pos()

        if block:
            self.wait_until('running', timeout=WAIT_RUNNING_TIMEOUT)
            self.wait_until_not_moving()

    def on_for_seconds(self, speed, seconds, brake=True, block=True):
        """
        Rotate the motor at ``speed`` for ``seconds``

        ``speed`` can be a percentage or a :class:`ev3dev2.motor.SpeedValue`
        object, enabling use of other units.
        """

        if seconds < 0:
            raise ValueError("seconds is negative ({})".format(seconds))

        speed = self._speed_native_units(speed)
        self.speed_sp = int(round(speed))
        self.time_sp = int(seconds * 1000)
        self._set_brake(brake)
        self.run_timed()

        if block:
            self.wait_until('running', timeout=WAIT_RUNNING_TIMEOUT)
            self.wait_until_not_moving()

    def on(self, speed, brake=True, block=False):
        """
        Rotate the motor at ``speed`` for forever

        ``speed`` can be a percentage or a :class:`ev3dev2.motor.SpeedValue`
        object, enabling use of other units.

        Note that `block` is False by default, this is different from the
        other `on_for_XYZ` methods.
        """
        speed = self._speed_native_units(speed)
        self.speed_sp = int(round(speed))
        self._set_brake(brake)
        self.run_forever()

        if block:
            self.wait_until('running', timeout=WAIT_RUNNING_TIMEOUT)
            self.wait_until_not_moving()

    def off(self, brake=True):
        self._set_brake(brake)
        self.stop()

    @property
    def rotations(self):
        return float(self.position / self.count_per_rot)

    @property
    def degrees(self):
        return self.rotations * 360


def list_motors(name_pattern=Motor.SYSTEM_DEVICE_NAME_CONVENTION, **kwargs):
    """
    This is a generator function that enumerates all tacho motors that match
    the provided arguments.

    Parameters:
        name_pattern: pattern that device name should match.
            For example, 'motor*'. Default value: '*'.
        keyword arguments: used for matching the corresponding device
            attributes. For example, driver_name='lego-ev3-l-motor', or
            address=['outB', 'outC']. When argument value
            is a list, then a match against any entry of the list is
            enough.
    """
    class_path = abspath(Device.DEVICE_ROOT_PATH + '/' + Motor.SYSTEM_CLASS_NAME)

    return (Motor(name_pattern=name, name_exact=True)
            for name in list_device_names(class_path, name_pattern, **kwargs))

class LargeMotor(Motor):

    """
    EV3/NXT large servo motor.

    Same as :class:`Motor`, except it will only successfully initialize if it finds a "large" motor.
    """

    SYSTEM_CLASS_NAME = Motor.SYSTEM_CLASS_NAME
    SYSTEM_DEVICE_NAME_CONVENTION = '*'
    __slots__ = []

    def __init__(self, address=None, name_pattern=SYSTEM_DEVICE_NAME_CONVENTION, name_exact=False, **kwargs):

        super(LargeMotor, self).__init__(address, name_pattern, name_exact, driver_name=['lego-ev3-l-motor', 'lego-nxt-motor'], **kwargs)


class MediumMotor(Motor):

    """
    EV3 medium servo motor.

    Same as :class:`Motor`, except it will only successfully initialize if it finds a "medium" motor.
    """

    SYSTEM_CLASS_NAME = Motor.SYSTEM_CLASS_NAME
    SYSTEM_DEVICE_NAME_CONVENTION = '*'
    __slots__ = []

    def __init__(self, address=None, name_pattern=SYSTEM_DEVICE_NAME_CONVENTION, name_exact=False, **kwargs):

        super(MediumMotor, self).__init__(address, name_pattern, name_exact, driver_name=['lego-ev3-m-motor'], **kwargs)


class ActuonixL1250Motor(Motor):

    """
    Actuonix L12 50 linear servo motor.

    Same as :class:`Motor`, except it will only successfully initialize if it finds an Actuonix L12 50 linear servo motor
    """

    SYSTEM_CLASS_NAME = Motor.SYSTEM_CLASS_NAME
    SYSTEM_DEVICE_NAME_CONVENTION = 'linear*'
    __slots__ = []

    def __init__(self, address=None, name_pattern=SYSTEM_DEVICE_NAME_CONVENTION, name_exact=False, **kwargs):

        super(ActuonixL1250Motor, self).__init__(address, name_pattern, name_exact, driver_name=['act-l12-ev3-50'], **kwargs)


class ActuonixL12100Motor(Motor):

    """
    Actuonix L12 100 linear servo motor.

    Same as :class:`Motor`, except it will only successfully initialize if it finds an Actuonix L12 100 linear servo motor
    """

    SYSTEM_CLASS_NAME = Motor.SYSTEM_CLASS_NAME
    SYSTEM_DEVICE_NAME_CONVENTION = 'linear*'
    __slots__ = []

    def __init__(self, address=None, name_pattern=SYSTEM_DEVICE_NAME_CONVENTION, name_exact=False, **kwargs):

        super(ActuonixL12100Motor, self).__init__(address, name_pattern, name_exact, driver_name=['act-l12-ev3-100'], **kwargs)


class DcMotor(Device):

    """
    The DC motor class provides a uniform interface for using regular DC motors
    with no fancy controls or feedback. This includes LEGO MINDSTORMS RCX motors
    and LEGO Power Functions motors.
    """

    SYSTEM_CLASS_NAME = 'dc-motor'
    SYSTEM_DEVICE_NAME_CONVENTION = 'motor*'
    __slots__ = [
    '_address',
    '_command',
    '_commands',
    '_driver_name',
    '_duty_cycle',
    '_duty_cycle_sp',
    '_polarity',
    '_ramp_down_sp',
    '_ramp_up_sp',
    '_state',
    '_stop_action',
    '_stop_actions',
    '_time_sp',
    ]

    def __init__(self, address=None, name_pattern=SYSTEM_DEVICE_NAME_CONVENTION, name_exact=False, **kwargs):

        if address is not None:
            kwargs['address'] = address
        super(DcMotor, self).__init__(self.SYSTEM_CLASS_NAME, name_pattern, name_exact, **kwargs)

        self._address = None
        self._command = None
        self._commands = None
        self._driver_name = None
        self._duty_cycle = None
        self._duty_cycle_sp = None
        self._polarity = None
        self._ramp_down_sp = None
        self._ramp_up_sp = None
        self._state = None
        self._stop_action = None
        self._stop_actions = None
        self._time_sp = None

    @property
    def address(self):
        """
        Returns the name of the port that this motor is connected to.
        """
        self._address, value = self.get_attr_string(self._address, 'address')
        return value

    @property
    def command(self):
        """
        Sets the command for the motor. Possible values are `run-forever`, `run-timed` and
        `stop`. Not all commands may be supported, so be sure to check the contents
        of the `commands` attribute.
        """
        raise Exception("command is a write-only property!")

    @command.setter
    def command(self, value):
        self._command = self.set_attr_string(self._command, 'command', value)

    @property
    def commands(self):
        """
        Returns a list of commands supported by the motor
        controller.
        """
        self._commands, value = self.get_attr_set(self._commands, 'commands')
        return value

    @property
    def driver_name(self):
        """
        Returns the name of the motor driver that loaded this device. See the list
        of [supported devices] for a list of drivers.
        """
        self._driver_name, value = self.get_attr_string(self._driver_name, 'driver_name')
        return value

    @property
    def duty_cycle(self):
        """
        Shows the current duty cycle of the PWM signal sent to the motor. Values
        are -100 to 100 (-100% to 100%).
        """
        self._duty_cycle, value = self.get_attr_int(self._duty_cycle, 'duty_cycle')
        return value

    @property
    def duty_cycle_sp(self):
        """
        Writing sets the duty cycle setpoint of the PWM signal sent to the motor.
        Valid values are -100 to 100 (-100% to 100%). Reading returns the current
        setpoint.
        """
        self._duty_cycle_sp, value = self.get_attr_int(self._duty_cycle_sp, 'duty_cycle_sp')
        return value

    @duty_cycle_sp.setter
    def duty_cycle_sp(self, value):
        self._duty_cycle_sp = self.set_attr_int(self._duty_cycle_sp, 'duty_cycle_sp', value)

    @property
    def polarity(self):
        """
        Sets the polarity of the motor. Valid values are `normal` and `inversed`.
        """
        self._polarity, value = self.get_attr_string(self._polarity, 'polarity')
        return value

    @polarity.setter
    def polarity(self, value):
        self._polarity = self.set_attr_string(self._polarity, 'polarity', value)

    @property
    def ramp_down_sp(self):
        """
        Sets the time in milliseconds that it take the motor to ramp down from 100%
        to 0%. Valid values are 0 to 10000 (10 seconds). Default is 0.
        """
        self._ramp_down_sp, value = self.get_attr_int(self._ramp_down_sp, 'ramp_down_sp')
        return value

    @ramp_down_sp.setter
    def ramp_down_sp(self, value):
        self._ramp_down_sp = self.set_attr_int(self._ramp_down_sp, 'ramp_down_sp', value)

    @property
    def ramp_up_sp(self):
        """
        Sets the time in milliseconds that it take the motor to up ramp from 0% to
        100%. Valid values are 0 to 10000 (10 seconds). Default is 0.
        """
        self._ramp_up_sp, value = self.get_attr_int(self._ramp_up_sp, 'ramp_up_sp')
        return value

    @ramp_up_sp.setter
    def ramp_up_sp(self, value):
        self._ramp_up_sp = self.set_attr_int(self._ramp_up_sp, 'ramp_up_sp', value)

    @property
    def state(self):
        """
        Gets a list of flags indicating the motor status. Possible
        flags are `running` and `ramping`. `running` indicates that the motor is
        powered. `ramping` indicates that the motor has not yet reached the
        `duty_cycle_sp`.
        """
        self._state, value = self.get_attr_set(self._state, 'state')
        return value

    @property
    def stop_action(self):
        """
        Sets the stop action that will be used when the motor stops. Read
        `stop_actions` to get the list of valid values.
        """
        raise Exception("stop_action is a write-only property!")

    @stop_action.setter
    def stop_action(self, value):
        self._stop_action = self.set_attr_string(self._stop_action, 'stop_action', value)

    @property
    def stop_actions(self):
        """
        Gets a list of stop actions. Valid values are `coast`
        and `brake`.
        """
        self._stop_actions, value = self.get_attr_set(self._stop_actions, 'stop_actions')
        return value

    @property
    def time_sp(self):
        """
        Writing specifies the amount of time the motor will run when using the
        `run-timed` command. Reading returns the current value. Units are in
        milliseconds.
        """
        self._time_sp, value = self.get_attr_int(self._time_sp, 'time_sp')
        return value

    @time_sp.setter
    def time_sp(self, value):
        self._time_sp = self.set_attr_int(self._time_sp, 'time_sp', value)

    #: Run the motor until another command is sent.
    COMMAND_RUN_FOREVER = 'run-forever'

    #: Run the motor for the amount of time specified in `time_sp`
    #: and then stop the motor using the action specified by `stop_action`.
    COMMAND_RUN_TIMED = 'run-timed'

    #: Run the motor at the duty cycle specified by `duty_cycle_sp`.
    #: Unlike other run commands, changing `duty_cycle_sp` while running *will*
    #: take effect immediately.
    COMMAND_RUN_DIRECT = 'run-direct'

    #: Stop any of the run commands before they are complete using the
    #: action specified by `stop_action`.
    COMMAND_STOP = 'stop'

    #: With `normal` polarity, a positive duty cycle will
    #: cause the motor to rotate clockwise.
    POLARITY_NORMAL = 'normal'

    #: With `inversed` polarity, a positive duty cycle will
    #: cause the motor to rotate counter-clockwise.
    POLARITY_INVERSED = 'inversed'

    #: Power will be removed from the motor and it will freely coast to a stop.
    STOP_ACTION_COAST = 'coast'

    #: Power will be removed from the motor and a passive electrical load will
    #: be placed on the motor. This is usually done by shorting the motor terminals
    #: together. This load will absorb the energy from the rotation of the motors and
    #: cause the motor to stop more quickly than coasting.
    STOP_ACTION_BRAKE = 'brake'

    def run_forever(self, **kwargs):
        """
        Run the motor until another command is sent.
        """
        for key in kwargs:
            setattr(self, key, kwargs[key])
        self.command = self.COMMAND_RUN_FOREVER

    def run_timed(self, **kwargs):
        """
        Run the motor for the amount of time specified in `time_sp`
        and then stop the motor using the action specified by `stop_action`.
        """
        for key in kwargs:
            setattr(self, key, kwargs[key])
        self.command = self.COMMAND_RUN_TIMED

    def run_direct(self, **kwargs):
        """
        Run the motor at the duty cycle specified by `duty_cycle_sp`.
        Unlike other run commands, changing `duty_cycle_sp` while running *will*
        take effect immediately.
        """
        for key in kwargs:
            setattr(self, key, kwargs[key])
        self.command = self.COMMAND_RUN_DIRECT

    def stop(self, **kwargs):
        """
        Stop any of the run commands before they are complete using the
        action specified by `stop_action`.
        """
        for key in kwargs:
            setattr(self, key, kwargs[key])
        self.command = self.COMMAND_STOP


class ServoMotor(Device):

    """
    The servo motor class provides a uniform interface for using hobby type
    servo motors.
    """

    SYSTEM_CLASS_NAME = 'servo-motor'
    SYSTEM_DEVICE_NAME_CONVENTION = 'motor*'
    __slots__ = [
    '_address',
    '_command',
    '_driver_name',
    '_max_pulse_sp',
    '_mid_pulse_sp',
    '_min_pulse_sp',
    '_polarity',
    '_position_sp',
    '_rate_sp',
    '_state',
    ]

    def __init__(self, address=None, name_pattern=SYSTEM_DEVICE_NAME_CONVENTION, name_exact=False, **kwargs):

        if address is not None:
            kwargs['address'] = address
        super(ServoMotor, self).__init__(self.SYSTEM_CLASS_NAME, name_pattern, name_exact, **kwargs)

        self._address = None
        self._command = None
        self._driver_name = None
        self._max_pulse_sp = None
        self._mid_pulse_sp = None
        self._min_pulse_sp = None
        self._polarity = None
        self._position_sp = None
        self._rate_sp = None
        self._state = None

    @property
    def address(self):
        """
        Returns the name of the port that this motor is connected to.
        """
        self._address, value = self.get_attr_string(self._address, 'address')
        return value

    @property
    def command(self):
        """
        Sets the command for the servo. Valid values are `run` and `float`. Setting
        to `run` will cause the servo to be driven to the position_sp set in the
        `position_sp` attribute. Setting to `float` will remove power from the motor.
        """
        raise Exception("command is a write-only property!")

    @command.setter
    def command(self, value):
        self._command = self.set_attr_string(self._command, 'command', value)

    @property
    def driver_name(self):
        """
        Returns the name of the motor driver that loaded this device. See the list
        of [supported devices] for a list of drivers.
        """
        self._driver_name, value = self.get_attr_string(self._driver_name, 'driver_name')
        return value

    @property
    def max_pulse_sp(self):
        """
        Used to set the pulse size in milliseconds for the signal that tells the
        servo to drive to the maximum (clockwise) position_sp. Default value is 2400.
        Valid values are 2300 to 2700. You must write to the position_sp attribute for
        changes to this attribute to take effect.
        """
        self._max_pulse_sp, value = self.get_attr_int(self._max_pulse_sp, 'max_pulse_sp')
        return value

    @max_pulse_sp.setter
    def max_pulse_sp(self, value):
        self._max_pulse_sp = self.set_attr_int(self._max_pulse_sp, 'max_pulse_sp', value)

    @property
    def mid_pulse_sp(self):
        """
        Used to set the pulse size in milliseconds for the signal that tells the
        servo to drive to the mid position_sp. Default value is 1500. Valid
        values are 1300 to 1700. For example, on a 180 degree servo, this would be
        90 degrees. On continuous rotation servo, this is the 'neutral' position_sp
        where the motor does not turn. You must write to the position_sp attribute for
        changes to this attribute to take effect.
        """
        self._mid_pulse_sp, value = self.get_attr_int(self._mid_pulse_sp, 'mid_pulse_sp')
        return value

    @mid_pulse_sp.setter
    def mid_pulse_sp(self, value):
        self._mid_pulse_sp = self.set_attr_int(self._mid_pulse_sp, 'mid_pulse_sp', value)

    @property
    def min_pulse_sp(self):
        """
        Used to set the pulse size in milliseconds for the signal that tells the
        servo to drive to the miniumum (counter-clockwise) position_sp. Default value
        is 600. Valid values are 300 to 700. You must write to the position_sp
        attribute for changes to this attribute to take effect.
        """
        self._min_pulse_sp, value = self.get_attr_int(self._min_pulse_sp, 'min_pulse_sp')
        return value

    @min_pulse_sp.setter
    def min_pulse_sp(self, value):
        self._min_pulse_sp = self.set_attr_int(self._min_pulse_sp, 'min_pulse_sp', value)

    @property
    def polarity(self):
        """
        Sets the polarity of the servo. Valid values are `normal` and `inversed`.
        Setting the value to `inversed` will cause the position_sp value to be
        inversed. i.e `-100` will correspond to `max_pulse_sp`, and `100` will
        correspond to `min_pulse_sp`.
        """
        self._polarity, value = self.get_attr_string(self._polarity, 'polarity')
        return value

    @polarity.setter
    def polarity(self, value):
        self._polarity = self.set_attr_string(self._polarity, 'polarity', value)

    @property
    def position_sp(self):
        """
        Reading returns the current position_sp of the servo. Writing instructs the
        servo to move to the specified position_sp. Units are percent. Valid values
        are -100 to 100 (-100% to 100%) where `-100` corresponds to `min_pulse_sp`,
        `0` corresponds to `mid_pulse_sp` and `100` corresponds to `max_pulse_sp`.
        """
        self._position_sp, value = self.get_attr_int(self._position_sp, 'position_sp')
        return value

    @position_sp.setter
    def position_sp(self, value):
        self._position_sp = self.set_attr_int(self._position_sp, 'position_sp', value)

    @property
    def rate_sp(self):
        """
        Sets the rate_sp at which the servo travels from 0 to 100.0% (half of the full
        range of the servo). Units are in milliseconds. Example: Setting the rate_sp
        to 1000 means that it will take a 180 degree servo 2 second to move from 0
        to 180 degrees. Note: Some servo controllers may not support this in which
        case reading and writing will fail with `-EOPNOTSUPP`. In continuous rotation
        servos, this value will affect the rate_sp at which the speed ramps up or down.
        """
        self._rate_sp, value = self.get_attr_int(self._rate_sp, 'rate_sp')
        return value

    @rate_sp.setter
    def rate_sp(self, value):
        self._rate_sp = self.set_attr_int(self._rate_sp, 'rate_sp', value)

    @property
    def state(self):
        """
        Returns a list of flags indicating the state of the servo.
        Possible values are:
        * `running`: Indicates that the motor is powered.
        """
        self._state, value = self.get_attr_set(self._state, 'state')
        return value

    #: Drive servo to the position set in the `position_sp` attribute.
    COMMAND_RUN = 'run'

    #: Remove power from the motor.
    COMMAND_FLOAT = 'float'

    #: With `normal` polarity, a positive duty cycle will
    #: cause the motor to rotate clockwise.
    POLARITY_NORMAL = 'normal'

    #: With `inversed` polarity, a positive duty cycle will
    #: cause the motor to rotate counter-clockwise.
    POLARITY_INVERSED = 'inversed'

    def run(self, **kwargs):
        """
        Drive servo to the position set in the `position_sp` attribute.
        """
        for key in kwargs:
            setattr(self, key, kwargs[key])
        self.command = self.COMMAND_RUN

    def float(self, **kwargs):
        """
        Remove power from the motor.
        """
        for key in kwargs:
            setattr(self, key, kwargs[key])
        self.command = self.COMMAND_FLOAT


class MotorSet(object):

    def __init__(self, motor_specs, desc=None):
        """
        motor_specs is a dictionary such as
        {
            OUTPUT_A : LargeMotor,
            OUTPUT_C : LargeMotor,
        }
        """
        self.motors = OrderedDict()
        for motor_port in sorted(motor_specs.keys()):
            motor_class = motor_specs[motor_port]
            self.motors[motor_port] = motor_class(motor_port)
            self.motors[motor_port].reset()

        self.desc = desc

    def __str__(self):

        if self.desc:
            return self.desc
        else:
            return self.__class__.__name__

    def set_args(self, **kwargs):
        motors = kwargs.get('motors', self.motors.values())

        for motor in motors:
            for key in kwargs:
                if key != 'motors':
                    try:
                        setattr(motor, key, kwargs[key])
                    except AttributeError as e:
                        #log.error("%s %s cannot set %s to %s" % (self, motor, key, kwargs[key]))
                        raise e

    def set_polarity(self, polarity, motors=None):
        valid_choices = (LargeMotor.POLARITY_NORMAL, LargeMotor.POLARITY_INVERSED)

        assert polarity in valid_choices,\
            "%s is an invalid polarity choice, must be %s" % (polarity, ', '.join(valid_choices))
        motors = motors if motors is not None else self.motors.values()

        for motor in motors:
            motor.polarity = polarity

    def _run_command(self, **kwargs):
        motors = kwargs.get('motors', self.motors.values())

        for motor in motors:
            for key in kwargs:
                if key not in ('motors', 'commands'):
                    #log.debug("%s: %s set %s to %s" % (self, motor, key, kwargs[key]))
                    setattr(motor, key, kwargs[key])

        for motor in motors:
            motor.command = kwargs['command']
            #log.debug("%s: %s command %s" % (self, motor, kwargs['command']))

    def run_forever(self, **kwargs):
        kwargs['command'] = LargeMotor.COMMAND_RUN_FOREVER
        self._run_command(**kwargs)

    def run_to_abs_pos(self, **kwargs):
        kwargs['command'] = LargeMotor.COMMAND_RUN_TO_ABS_POS
        self._run_command(**kwargs)

    def run_to_rel_pos(self, **kwargs):
        kwargs['command'] = LargeMotor.COMMAND_RUN_TO_REL_POS
        self._run_command(**kwargs)

    def run_timed(self, **kwargs):
        kwargs['command'] = LargeMotor.COMMAND_RUN_TIMED
        self._run_command(**kwargs)

    def run_direct(self, **kwargs):
        kwargs['command'] = LargeMotor.COMMAND_RUN_DIRECT
        self._run_command(**kwargs)

    def reset(self, motors=None):
        motors = motors if motors is not None else self.motors.values()

        for motor in motors:
            motor.reset()

    def off(self, motors=None, brake=True):
        """
        Stop motors immediately. Configure motors to brake if ``brake`` is set.
        """
        motors = motors if motors is not None else self.motors.values()

        for motor in motors:
            motor._set_brake(brake)

        for motor in motors:
            motor.stop()

    def stop(self, motors=None, brake=True):
        """
        ``stop`` is an alias of ``off``.  This is deprecated but helps keep
        the API for MotorSet somewhat similar to Motor which has both ``stop``
        and ``off``.
        """
        self.off(motors, brake)

    def _is_state(self, motors, state):
        motors = motors if motors is not None else self.motors.values()

        for motor in motors:
            if state not in motor.state:
                return False

        return True

    @property
    def is_running(self, motors=None):
        return self._is_state(motors, LargeMotor.STATE_RUNNING)

    @property
    def is_ramping(self, motors=None):
        return self._is_state(motors, LargeMotor.STATE_RAMPING)

    @property
    def is_holding(self, motors=None):
        return self._is_state(motors, LargeMotor.STATE_HOLDING)

    @property
    def is_overloaded(self, motors=None):
        return self._is_state(motors, LargeMotor.STATE_OVERLOADED)

    @property
    def is_stalled(self, motors=None):
        return self._is_state(motors, LargeMotor.STATE_STALLED)

    def wait(self, cond, timeout=None, motors=None):
        motors = motors if motors is not None else self.motors.values()

        for motor in motors:
            motor.wait(cond, timeout)

    def wait_until_not_moving(self, timeout=None, motors=None):
        motors = motors if motors is not None else self.motors.values()

        for motor in motors:
            motor.wait_until_not_moving(timeout)

    def wait_until(self, s, timeout=None, motors=None):
        motors = motors if motors is not None else self.motors.values()

        for motor in motors:
            motor.wait_until(s, timeout)

    def wait_while(self, s, timeout=None, motors=None):
        motors = motors if motors is not None else self.motors.values()

        for motor in motors:
            motor.wait_while(s, timeout)

    def _block(self):
        self.wait_until('running', timeout=WAIT_RUNNING_TIMEOUT)
        self.wait_until_not_moving()


# follow gyro angle classes
class FollowGyroAngleErrorTooFast(Exception):
    """
    Raised when a gyro following robot has been asked to follow
    an angle at an unrealistic speed
    """
    pass


# line follower classes
class LineFollowErrorLostLine(Exception):
    """
    Raised when a line following robot has lost the line
    """
    pass


class LineFollowErrorTooFast(Exception):
    """
    Raised when a line following robot has been asked to follow
    a line at an unrealistic speed
    """
    pass


# line follower functions
def follow_for_forever(tank):
    """
    ``tank``: the MoveTank object that is following a line
    """
    return True


def follow_for_ms(tank, ms):
    """
    ``tank``: the MoveTank object that is following a line
    ``ms`` : the number of milliseconds to follow the line
    """
    if not hasattr(tank, 'stopwatch') or tank.stopwatch is None:
        tank.stopwatch = StopWatch()
        tank.stopwatch.start()

    if tank.stopwatch.value_ms >= ms:
        tank.stopwatch = None
        return False
    else:
        return True


class MoveTank(MotorSet):
    """
    Controls a pair of motors simultaneously, via individual speed setpoints for each motor.

    Example:

    .. code:: python

        tank_drive = MoveTank(OUTPUT_A, OUTPUT_B)
        # drive in a turn for 10 rotations of the outer motor
        tank_drive.on_for_rotations(50, 75, 10)
    """

    def __init__(self, left_motor_port, right_motor_port, desc=None, motor_class=LargeMotor):
        motor_specs = {
            left_motor_port : motor_class,
            right_motor_port : motor_class,
        }

        MotorSet.__init__(self, motor_specs, desc)
        self.left_motor = self.motors[left_motor_port]
        self.right_motor = self.motors[right_motor_port]
        self.max_speed = self.left_motor.max_speed

    # color sensor used by follow_line()
    @property
    def cs(self):
        return self._cs

    @cs.setter
    def cs(self, cs):
        self._cs = cs

    # gyro sensor used by follow_gyro_angle()
    @property
    def gyro(self):
        return self._gyro

    @gyro.setter
    def gyro(self, gyro):
        self._gyro = gyro

    def _unpack_speeds_to_native_units(self, left_speed, right_speed):
        left_speed = self.left_motor._speed_native_units(left_speed, "left_speed")
        right_speed = self.right_motor._speed_native_units(right_speed, "right_speed")

        return (
            left_speed,
            right_speed
        )

    def on_for_degrees(self, left_speed, right_speed, degrees, brake=True, block=True):
        """
        Rotate the motors at 'left_speed & right_speed' for 'degrees'. Speeds
        can be percentages or any SpeedValue implementation.

        If the left speed is not equal to the right speed (i.e., the robot will
        turn), the motor on the outside of the turn will rotate for the full
        ``degrees`` while the motor on the inside will have its requested
        distance calculated according to the expected turn.
        """
        (left_speed_native_units, right_speed_native_units) = self._unpack_speeds_to_native_units(left_speed, right_speed)

        # proof of the following distance calculation: consider the circle formed by each wheel's path
        # v_l = d_l/t, v_r = d_r/t
        # therefore, t = d_l/v_l = d_r/v_r

        if degrees == 0 or (left_speed_native_units == 0 and right_speed_native_units == 0):
            left_degrees = degrees
            right_degrees = degrees

        # larger speed by magnitude is the "outer" wheel, and rotates the full "degrees"
        elif abs(left_speed_native_units) > abs(right_speed_native_units):
            left_degrees = degrees
            right_degrees = abs(right_speed_native_units / left_speed_native_units) * degrees

        else:
            left_degrees = abs(left_speed_native_units / right_speed_native_units) * degrees
            right_degrees = degrees

        # Set all parameters
        self.left_motor._set_rel_position_degrees_and_speed_sp(left_degrees, left_speed_native_units)
        self.left_motor._set_brake(brake)
        self.right_motor._set_rel_position_degrees_and_speed_sp(right_degrees, right_speed_native_units)
        self.right_motor._set_brake(brake)

        # Start the motors
        self.left_motor.run_to_rel_pos()
        self.right_motor.run_to_rel_pos()

        if block:
            self._block()

    def on_for_rotations(self, left_speed, right_speed, rotations, brake=True, block=True):
        """
        Rotate the motors at 'left_speed & right_speed' for 'rotations'. Speeds
        can be percentages or any SpeedValue implementation.

        If the left speed is not equal to the right speed (i.e., the robot will
        turn), the motor on the outside of the turn will rotate for the full
        ``rotations`` while the motor on the inside will have its requested
        distance calculated according to the expected turn.
        """
        MoveTank.on_for_degrees(self, left_speed, right_speed, rotations * 360, brake, block)

    def on_for_seconds(self, left_speed, right_speed, seconds, brake=True, block=True):
        """
        Rotate the motors at 'left_speed & right_speed' for 'seconds'. Speeds
        can be percentages or any SpeedValue implementation.
        """

        if seconds < 0:
            raise ValueError("seconds is negative ({})".format(seconds))

        (left_speed_native_units, right_speed_native_units) = self._unpack_speeds_to_native_units(left_speed, right_speed)

        # Set all parameters
        self.left_motor.speed_sp = int(round(left_speed_native_units))
        self.left_motor.time_sp = int(seconds * 1000)
        self.left_motor._set_brake(brake)
        self.right_motor.speed_sp = int(round(right_speed_native_units))
        self.right_motor.time_sp = int(seconds * 1000)
        self.right_motor._set_brake(brake)

        log.debug("%s: on_for_seconds %ss at left-speed %s, right-speed %s" %
            (self, seconds, left_speed, right_speed))

        # Start the motors
        self.left_motor.run_timed()
        self.right_motor.run_timed()

        if block:
            self._block()

    def on(self, left_speed, right_speed):
        """
        Start rotating the motors according to ``left_speed`` and ``right_speed`` forever.
        Speeds can be percentages or any SpeedValue implementation.
        """
        (left_speed_native_units, right_speed_native_units) = self._unpack_speeds_to_native_units(left_speed, right_speed)

        # Set all parameters
        self.left_motor.speed_sp = int(round(left_speed_native_units))
        self.right_motor.speed_sp = int(round(right_speed_native_units))

        # Start the motors
        self.left_motor.run_forever()
        self.right_motor.run_forever()

    def follow_line(self,
            kp, ki, kd,
            speed,
            target_light_intensity=None,
            follow_left_edge=True,
            white=60,
            off_line_count_max=20,
            sleep_time=0.01,
            follow_for=follow_for_forever,
            **kwargs
        ):
        """
        PID line follower

        ``kp``, ``ki``, and ``kd`` are the PID constants.

        ``speed`` is the desired speed of the midpoint of the robot

        ``target_light_intensity`` is the reflected light intensity when the color sensor
            is on the edge of the line.  If this is None we assume that the color sensor
            is on the edge of the line and will take a reading to set this variable.

        ``follow_left_edge`` determines if we follow the left or right edge of the line

        ``white`` is the reflected_light_intensity that is used to determine if we have
            lost the line

        ``off_line_count_max`` is how many consecutive times through the loop the
            reflected_light_intensity must be greater than ``white`` before we
            declare the line lost and raise an exception

        ``sleep_time`` is how many seconds we sleep on each pass through
            the loop.  This is to give the robot a chance to react
            to the new motor settings. This should be something small such
            as 0.01 (10ms).

        ``follow_for`` is called to determine if we should keep following the
            line or stop.  This function will be passed ``self`` (the current
            ``MoveTank`` object). Current supported options are:
            - ``follow_for_forever``
            - ``follow_for_ms``

        ``**kwargs`` will be passed to the ``follow_for`` function

        Example:

        .. code:: python

            from ev3dev2.motor import OUTPUT_A, OUTPUT_B, MoveTank, SpeedPercent, follow_for_ms
            from ev3dev2.sensor.lego import ColorSensor

            tank = MoveTank(OUTPUT_A, OUTPUT_B)
            tank.cs = ColorSensor()

            try:
                # Follow the line for 4500ms
                tank.follow_line(
                    kp=11.3, ki=0.05, kd=3.2,
                    speed=SpeedPercent(30),
                    follow_for=follow_for_ms,
                    ms=4500
                )
            except Exception:
                tank.stop()
                raise
        """
        if not self._cs:
            raise DeviceNotDefined("The 'cs' variable must be defined with a ColorSensor. Example: tank.cs = ColorSensor()")

        if target_light_intensity is None:
            target_light_intensity = self._cs.reflected_light_intensity

        integral = 0.0
        last_error = 0.0
        derivative = 0.0
        off_line_count = 0
        speed_native_units = speed.to_native_units(self.left_motor)
        MAX_SPEED = SpeedNativeUnits(self.max_speed)

        while follow_for(self, **kwargs):
            reflected_light_intensity = self._cs.reflected_light_intensity
            error = target_light_intensity - reflected_light_intensity
            integral = integral + error
            derivative = error - last_error
            last_error = error
            turn_native_units = (kp * error) + (ki * integral) + (kd * derivative)

            if not follow_left_edge:
                turn_native_units *= -1

            left_speed = SpeedNativeUnits(speed_native_units - turn_native_units)
            right_speed = SpeedNativeUnits(speed_native_units + turn_native_units)

            if left_speed > MAX_SPEED:
                log.info("%s: left_speed %s is greater than MAX_SPEED %s"  % (self, left_speed, MAX_SPEED))
                self.stop()
                raise LineFollowErrorTooFast("The robot is moving too fast to follow the line")

            if right_speed > MAX_SPEED:
                log.info("%s: right_speed %s is greater than MAX_SPEED %s"  % (self, right_speed, MAX_SPEED))
                self.stop()
                raise LineFollowErrorTooFast("The robot is moving too fast to follow the line")

            # Have we lost the line?
            if reflected_light_intensity >= white:
                off_line_count += 1

                if off_line_count >= off_line_count_max:
                    self.stop()
                    raise LineFollowErrorLostLine("we lost the line")
            else:
                off_line_count = 0

            if sleep_time:
                time.sleep(sleep_time)

            self.on(left_speed, right_speed)

        self.stop()

    def follow_gyro_angle(self,
            kp, ki, kd,
            speed,
            target_angle=0,
            sleep_time=0.01,
            follow_for=follow_for_forever,
            **kwargs
        ):
        """
        PID gyro angle follower

        ``kp``, ``ki``, and ``kd`` are the PID constants.

        ``speed`` is the desired speed of the midpoint of the robot

        ``target_angle`` is the angle we want to maintain

        ``sleep_time`` is how many seconds we sleep on each pass through
            the loop.  This is to give the robot a chance to react
            to the new motor settings. This should be something small such
            as 0.01 (10ms).

        ``follow_for`` is called to determine if we should keep following the
            desired angle or stop.  This function will be passed ``self`` (the current
            ``MoveTank`` object). Current supported options are:
            - ``follow_for_forever``
            - ``follow_for_ms``

        ``**kwargs`` will be passed to the ``follow_for`` function

        Example:

        .. code:: python

            from ev3dev2.motor import OUTPUT_A, OUTPUT_B, MoveTank, SpeedPercent, follow_for_ms
            from ev3dev2.sensor.lego import GyroSensor

            # Instantiate the MoveTank object
            tank = MoveTank(OUTPUT_A, OUTPUT_B)

            # Initialize the tank's gyro sensor
            tank.gyro = GyroSensor()

            try:
                # Calibrate the gyro to eliminate drift, and to initialize the current angle as 0
                tank.gyro.calibrate()

                # Follow the line for 4500ms
                tank.follow_gyro_angle(
                    kp=11.3, ki=0.05, kd=3.2,
                    speed=SpeedPercent(30),
                    target_angle=0
                    follow_for=follow_for_ms,
                    ms=4500
                )
            except FollowGyroAngleErrorTooFast:
                tank.stop()
                raise
        """
        if not self._gyro:
            raise DeviceNotDefined("The 'gyro' variable must be defined with a GyroSensor. Example: tank.gyro = GyroSensor()")

        integral = 0.0
        last_error = 0.0
        derivative = 0.0
        speed_native_units = speed.to_native_units(self.left_motor)
        MAX_SPEED = SpeedNativeUnits(self.max_speed)

        assert speed_native_units <= MAX_SPEED, "Speed exceeds the max speed of the motors"

        while follow_for(self, **kwargs):
            current_angle = self._gyro.angle
            error = current_angle - target_angle
            integral = integral + error
            derivative = error - last_error
            last_error = error
            turn_native_units = (kp * error) + (ki * integral) + (kd * derivative)

            left_speed = SpeedNativeUnits(speed_native_units - turn_native_units)
            right_speed = SpeedNativeUnits(speed_native_units + turn_native_units)

            if abs(left_speed) > MAX_SPEED:
                log.info("%s: left_speed %s is greater than MAX_SPEED %s" %
                        (self, left_speed, MAX_SPEED))
                self.stop()
                raise FollowGyroAngleErrorTooFast(
                    "The robot is moving too fast to follow the angle")

            if abs(right_speed) > MAX_SPEED:
                log.info("%s: right_speed %s is greater than MAX_SPEED %s" %
                        (self, right_speed, MAX_SPEED))
                self.stop()
                raise FollowGyroAngleErrorTooFast(
                    "The robot is moving too fast to follow the angle")

            if sleep_time:
                time.sleep(sleep_time)

            self.on(left_speed, right_speed)

        self.stop()

    def turn_degrees(
            self,
            speed,
            target_angle,
            brake=True,
<<<<<<< HEAD
            block=True,
            error_margin=2,
=======
            wiggle_room=2,
>>>>>>> 432c9ae6
            sleep_time=0.01
        ):
        """
        Use a GyroSensor to rotate in place for ``target_angle``

        ``speed`` is the desired speed of the midpoint of the robot

        ``target_angle`` is the number of degrees we want to rotate

<<<<<<< HEAD
        ``error_margin`` is the +/- angle threshold to control how accurate the turn should be
=======
        ``brake`` hit the brakes once we reach ``target_angle``

        ``wiggle_room`` is the +/- angle threshold to control how accurate the turn should be
>>>>>>> 432c9ae6

        ``sleep_time`` is how many seconds we sleep on each pass through
            the loop.  This is to give the robot a chance to react
            to the new motor settings. This should be something small such
            as 0.01 (10ms).

        Rotate in place for `target_degrees` at `speed`

        Example:

        .. code:: python

            from ev3dev2.motor import OUTPUT_A, OUTPUT_B, MoveTank, SpeedPercent
            from ev3dev2.sensor.lego import GyroSensor

            # Instantiate the MoveTank object
            tank = MoveTank(OUTPUT_A, OUTPUT_B)

            # Initialize the tank's gyro sensor
            tank.gyro = GyroSensor()

            # Calibrate the gyro to eliminate drift, and to initialize the current angle as 0
            tank.gyro.calibrate()

            # Pivot 30 degrees
            tank.turn_degrees(
                speed=SpeedPercent(5),
                target_angle=30
            )
        """

        # MoveTank does not have information on wheel size and distance (that is
        # MoveDifferential) so we must use a GyroSensor to control how far we rotate.
        if not self._gyro:
            raise DeviceNotDefined("The 'gyro' variable must be defined with a GyroSensor. Example: tank.gyro = GyroSensor()")

        if not target_angle:
            return

        speed_native_units = speed.to_native_units(self.left_motor)
        init_angle = self._gyro.angle
        first = True

        while True:
            current_angle = self._gyro.angle
            degrees_moved = abs(current_angle - init_angle)
            delta = abs(abs(target_angle) - degrees_moved)

<<<<<<< HEAD
            if delta <= error_margin:
                self.stop(brake)
=======
            if delta <= wiggle_room:
                self.stop(brake=brake)
>>>>>>> 432c9ae6
                break

            # our goal is to rotate target_angle clockwise
            if target_angle > 0:

                # we have not gone far enough, rotate clockwise
                if first or degrees_moved < target_angle:
                    left_speed = SpeedNativeUnits(speed_native_units)
                    right_speed = SpeedNativeUnits(-1 * speed_native_units)

                # we went too far, rotate counter-clockwise
                else:
                    left_speed = SpeedNativeUnits(-1 * speed_native_units)
                    right_speed = SpeedNativeUnits(speed_native_units)

            # our goal is to rotate target_angle counter-clockwise
            else:

                # we have not gone far enough, rotate counter-clockwise
                if first or degrees_moved < abs(target_angle):
                    left_speed = SpeedNativeUnits(-1 * speed_native_units)
                    right_speed = SpeedNativeUnits(speed_native_units)

                # we went too far, rotate clockwise
                else:
                    left_speed = SpeedNativeUnits(speed_native_units)
                    right_speed = SpeedNativeUnits(-1 * speed_native_units)

            first = False
            self.on(left_speed, right_speed)

            if sleep_time:
                time.sleep(sleep_time)

<<<<<<< HEAD
    def turn_right(self, speed, degrees, brake=True, block=True, error_margin=2, sleep_time=0.01):
        """
        Rotate clockwise `degrees` in place
        """
        self.turn_degrees(speed, abs(degrees), brake, block, error_margin, sleep_time)

    def turn_left(self, speed, degrees, brake=True, block=True, error_margin=2, sleep_time=0.01):
        """
        Rotate counter-clockwise `degrees` in place
        """
        self.turn_degrees(speed, abs(degrees) * -1, brake, block, error_margin, sleep_time)
=======
    def turn_right(self, speed, degrees, brake=True, wiggle_room=2, sleep_time=0.01):
        """
        Rotate clockwise `degrees` in place
        """
        self._turn(speed, abs(degrees), brake, wiggle_room, sleep_time)

    def turn_left(self, speed, degrees, brake=True, wiggle_room=2, sleep_time=0.01):
        """
        Rotate counter-clockwise `degrees` in place
        """
        self._turn(speed, abs(degrees) * -1, brake, wiggle_room, sleep_time)

    def turn_degrees(self, speed, target_degrees, brake=True, wiggle_room=2, sleep_time=0.01):
        """
        Rotate in place for `target_degrees` at `speed`

        Example:

        .. code:: python

            from ev3dev2.motor import OUTPUT_A, OUTPUT_B, MoveTank, SpeedPercent
            from ev3dev2.sensor.lego import GyroSensor

            # Instantiate the MoveTank object
            tank = MoveTank(OUTPUT_A, OUTPUT_B)

            # Initialize the tank's gyro sensor
            tank.gyro = GyroSensor()

            # Calibrate the gyro to eliminate drift, and to initialize the current angle as 0
            tank.gyro.calibrate()

            # Pivot 30 degrees
            tank.turn_degrees(
                speed=SpeedPercent(5),
                target_angle=30
            )
        """
        if target_degrees > 0:
            self.turn_right(speed, target_degrees, brake, wiggle_room, sleep_time)
        elif target_degrees < 0:
            self.turn_left(speed, abs(target_degrees), brake, wiggle_room, sleep_time)
>>>>>>> 432c9ae6


class MoveSteering(MoveTank):
    """
    Controls a pair of motors simultaneously, via a single "steering" value and a speed.

    steering [-100, 100]:
        * -100 means turn left on the spot (right motor at 100% forward, left motor at 100% backward),
        *  0   means drive in a straight line, and
        *  100 means turn right on the spot (left motor at 100% forward, right motor at 100% backward).

    "steering" can be any number between -100 and 100.

    Example:

    .. code:: python

        steering_drive = MoveSteering(OUTPUT_A, OUTPUT_B)
        # drive in a turn for 10 rotations of the outer motor
        steering_drive.on_for_rotations(-20, SpeedPercent(75), 10)
    """
    def on_for_rotations(self, steering, speed, rotations, brake=True, block=True):
        """
        Rotate the motors according to the provided ``steering``.

        The distance each motor will travel follows the rules of :meth:`MoveTank.on_for_rotations`.
        """
        (left_speed, right_speed) = self.get_speed_steering(steering, speed)
        MoveTank.on_for_rotations(self, SpeedNativeUnits(left_speed), SpeedNativeUnits(right_speed), rotations, brake, block)

    def on_for_degrees(self, steering, speed, degrees, brake=True, block=True):
        """
        Rotate the motors according to the provided ``steering``.

        The distance each motor will travel follows the rules of :meth:`MoveTank.on_for_degrees`.
        """
        (left_speed, right_speed) = self.get_speed_steering(steering, speed)
        MoveTank.on_for_degrees(self, SpeedNativeUnits(left_speed), SpeedNativeUnits(right_speed), degrees, brake, block)

    def on_for_seconds(self, steering, speed, seconds, brake=True, block=True):
        """
        Rotate the motors according to the provided ``steering`` for ``seconds``.
        """
        (left_speed, right_speed) = self.get_speed_steering(steering, speed)
        MoveTank.on_for_seconds(self, SpeedNativeUnits(left_speed), SpeedNativeUnits(right_speed), seconds, brake, block)

    def on(self, steering, speed):
        """
        Start rotating the motors according to the provided ``steering`` and
        ``speed`` forever.
        """
        (left_speed, right_speed) = self.get_speed_steering(steering, speed)
        MoveTank.on(self, SpeedNativeUnits(left_speed), SpeedNativeUnits(right_speed))

    def get_speed_steering(self, steering, speed):
        """
        Calculate the speed_sp for each motor in a pair to achieve the specified
        steering. Note that calling this function alone will not make the
        motors move, it only calculates the speed. A run_* function must be called
        afterwards to make the motors move.

        steering [-100, 100]:
            * -100 means turn left on the spot (right motor at 100% forward, left motor at 100% backward),
            *  0   means drive in a straight line, and
            *  100 means turn right on the spot (left motor at 100% forward, right motor at 100% backward).

        speed:
            The speed that should be applied to the outmost motor (the one
            rotating faster). The speed of the other motor will be computed
            automatically.
        """

        assert steering >= -100 and steering <= 100,\
            "{} is an invalid steering, must be between -100 and 100 (inclusive)".format(steering)

        # We don't have a good way to make this generic for the pair... so we
        # assume that the left motor's speed stats are the same as the right
        # motor's.
        speed = self.left_motor._speed_native_units(speed)
        left_speed = speed
        right_speed = speed
        speed_factor = (50 - abs(float(steering))) / 50

        if steering >= 0:
            right_speed *= speed_factor
        else:
            left_speed *= speed_factor

        return (left_speed, right_speed)


class MoveDifferential(MoveTank):
    """
    MoveDifferential is a child of MoveTank that adds the following capabilities:

    - drive in a straight line for a specified distance

    - rotate in place in a circle (clockwise or counter clockwise) for a
      specified number of degrees

    - drive in an arc (clockwise or counter clockwise) of a specified radius
      for a specified distance

    Odometry can be use to enable driving to specific coordinates and
    rotating to a specific angle.

    New arguments:

    wheel_class - Typically a child class of :class:`ev3dev2.wheel.Wheel`. This is used to
    get the circumference of the wheels of the robot. The circumference is
    needed for several calculations in this class.

    wheel_distance_mm - The distance between the mid point of the two
    wheels of the robot. You may need to do some test drives to find
    the correct value for your robot.  It is not as simple as measuring
    the distance between the midpoints of the two wheels. The weight of
    the robot, center of gravity, etc come into play.

    You can use utils/move_differential.py to call on_arc_left() to do
    some test drives of circles with a radius of 200mm. Adjust your
    wheel_distance_mm until your robot can drive in a perfect circle
    and stop exactly where it started. It does not have to be a circle
    with a radius of 200mm, you can test with any size circle but you do
    not want it to be too small or it will be difficult to test small
    adjustments to wheel_distance_mm.

    Example:

    .. code:: python

        from ev3dev2.motor import OUTPUT_A, OUTPUT_B, MoveDifferential, SpeedRPM
        from ev3dev2.wheel import EV3Tire

        STUD_MM = 8

        # test with a robot that:
        # - uses the standard wheels known as EV3Tire
        # - wheels are 16 studs apart
        mdiff = MoveDifferential(OUTPUT_A, OUTPUT_B, EV3Tire, 16 * STUD_MM)

        # Rotate 90 degrees clockwise
        mdiff.turn_right(SpeedRPM(40), 90)

        # Drive forward 500 mm
        mdiff.on_for_distance(SpeedRPM(40), 500)

        # Drive in arc to the right along an imaginary circle of radius 150 mm.
        # Drive for 700 mm around this imaginary circle.
        mdiff.on_arc_right(SpeedRPM(80), 150, 700)

        # Enable odometry
        mdiff.odometry_start()

        # Use odometry to drive to specific coordinates
        mdiff.on_to_coordinates(SpeedRPM(40), 300, 300)

        # Use odometry to go back to where we started
        mdiff.on_to_coordinates(SpeedRPM(40), 0, 0)

        # Use odometry to rotate in place to 90 degrees
        mdiff.turn_to_angle(SpeedRPM(40), 90)

        # Disable odometry
        mdiff.odometry_stop()
    """

    def __init__(self, left_motor_port, right_motor_port,
            wheel_class, wheel_distance_mm,
            desc=None, motor_class=LargeMotor):

        MoveTank.__init__(self, left_motor_port, right_motor_port, desc, motor_class)
        self.wheel = wheel_class()
        self.wheel_distance_mm = wheel_distance_mm

        # The circumference of the circle made if this robot were to rotate in place
        self.circumference_mm = self.wheel_distance_mm * math.pi

        self.min_circle_radius_mm = self.wheel_distance_mm / 2

        # odometry variables
        self.x_pos_mm = 0.0  # robot X position in mm
        self.y_pos_mm = 0.0  # robot Y position in mm
        self.odometry_thread_run = False
        self.theta = 0.0

    def on_for_distance(self, speed, distance_mm, brake=True, block=True):
        """
        Drive in a straight line for ``distance_mm``
        """
        rotations = distance_mm / self.wheel.circumference_mm
        log.debug("%s: on_for_rotations distance_mm %s, rotations %s, speed %s" %
            (self, distance_mm, rotations, speed))

        MoveTank.on_for_rotations(self, speed, speed, rotations, brake, block)

    def _on_arc(self, speed, radius_mm, distance_mm, brake, block, arc_right):
        """
        Drive in a circle with 'radius' for 'distance'
        """

        if radius_mm < self.min_circle_radius_mm:
            raise ValueError("{}: radius_mm {} is less than min_circle_radius_mm {}" .format(
                    self, radius_mm, self.min_circle_radius_mm))

        # The circle formed at the halfway point between the two wheels is the
        # circle that must have a radius of radius_mm
        circle_outer_mm = 2 * math.pi * (radius_mm + (self.wheel_distance_mm / 2))
        circle_middle_mm = 2 * math.pi * radius_mm
        circle_inner_mm = 2 * math.pi * (radius_mm - (self.wheel_distance_mm / 2))

        if arc_right:
            # The left wheel is making the larger circle and will move at 'speed'
            # The right wheel is making a smaller circle so its speed will be a fraction of the left motor's speed
            left_speed = speed
            right_speed = float(circle_inner_mm/circle_outer_mm) * left_speed

        else:
            # The right wheel is making the larger circle and will move at 'speed'
            # The left wheel is making a smaller circle so its speed will be a fraction of the right motor's speed
            right_speed = speed
            left_speed = float(circle_inner_mm/circle_outer_mm) * right_speed

        log.debug("%s: arc %s, radius %s, distance %s, left-speed %s, right-speed %s, circle_outer_mm %s, circle_middle_mm %s, circle_inner_mm %s" %
            (self, "right" if arc_right else "left",
             radius_mm, distance_mm, left_speed, right_speed,
             circle_outer_mm, circle_middle_mm, circle_inner_mm
            )
        )

        # We know we want the middle circle to be of length distance_mm so
        # calculate the percentage of circle_middle_mm we must travel for the
        # middle of the robot to travel distance_mm.
        circle_middle_percentage = float(distance_mm / circle_middle_mm)

        # Now multiple that percentage by circle_outer_mm to calculate how
        # many mm the outer wheel should travel.
        circle_outer_final_mm = circle_middle_percentage * circle_outer_mm

        outer_wheel_rotations = float(circle_outer_final_mm / self.wheel.circumference_mm)
        outer_wheel_degrees = outer_wheel_rotations * 360

        log.debug("%s: arc %s, circle_middle_percentage %s, circle_outer_final_mm %s, outer_wheel_rotations %s, outer_wheel_degrees %s" %
            (self, "right" if arc_right else "left",
             circle_middle_percentage, circle_outer_final_mm,
             outer_wheel_rotations, outer_wheel_degrees
            )
        )

        MoveTank.on_for_degrees(self, left_speed, right_speed, outer_wheel_degrees, brake, block)

    def on_arc_right(self, speed, radius_mm, distance_mm, brake=True, block=True):
        """
        Drive clockwise in a circle with 'radius_mm' for 'distance_mm'
        """
        self._on_arc(speed, radius_mm, distance_mm, brake, block, True)

    def on_arc_left(self, speed, radius_mm, distance_mm, brake=True, block=True):
        """
        Drive counter-clockwise in a circle with 'radius_mm' for 'distance_mm'
        """
        self._on_arc(speed, radius_mm, distance_mm, brake, block, False)

    def turn_degrees(self, speed, degrees, brake=True, block=True, error_margin=2, use_gyro=False):
        """
        Rotate in place ``degrees``. Both wheels must turn at the same speed for us
        to rotate in place.  If the following conditions are met the GryoSensor will
        be used to improve the accuracy of our turn:
        - ``use_gyro``, ``brake`` and ``block`` are all True
        - A GyroSensor has been defined via ``self.gyro = GyroSensor()``
        """

        def final_angle(init_angle, degrees):
            result = init_angle - degrees

            while result <= -360:
                result += 360

            while result >= 360:
                result -= 360

            if result < 0:
                result += 360

            return result

        # use the gyro to check that we turned the correct amount?
        use_gyro = bool(use_gyro and block and brake and self._gyro)

        if use_gyro:
            angle_init_degrees = self._gyro.circle_angle()
        else:
            angle_init_degrees = math.degrees(self.theta)

        angle_target_degrees = final_angle(angle_init_degrees, degrees)

        log.info("%s: _turn() %d degrees from %s to %s" %
            (self, degrees, angle_init_degrees, angle_target_degrees))

        # The distance each wheel needs to travel
        distance_mm = (abs(degrees) / 360) * self.circumference_mm

        # The number of rotations to move distance_mm
        rotations = distance_mm / self.wheel.circumference_mm

        # If degrees is positive rotate clockwise
        if degrees > 0:
            MoveTank.on_for_rotations(self, speed, speed * -1, rotations, brake, block)

        # If degrees is negative rotate counter-clockwise
        else:
            MoveTank.on_for_rotations(self, speed * -1, speed, rotations, brake, block)

        if use_gyro:
            angle_current_degrees = self._gyro.circle_angle()

            # This can happen if we are aiming for 2 degrees and overrotate to 358 degrees
            # We need to rotate counter-clockwise
            if 90 >= angle_target_degrees >= 0 and 270 <= angle_current_degrees <= 360:
                degrees_error = (angle_target_degrees + (360 - angle_current_degrees)) * -1

            # We need to rotate clockwise
            elif angle_current_degrees > angle_target_degrees:
                degrees_error = angle_current_degrees - angle_target_degrees

            # We need to rotate counter-clockwise
            else:
                degrees_error = (angle_target_degrees - angle_current_degrees) * -1

            log.info("%s: _turn() ended up at %s, error %s, error_margin %s" %
               (self, angle_current_degrees, degrees_error, error_margin))

            if abs(degrees_error) > error_margin:
                self._turn(speed, degrees_error, brake, block)

<<<<<<< HEAD
    def turn_right(self, speed, degrees, brake=True, block=True, error_margin=2, use_gyro=False):
        """
        Rotate clockwise `degrees` in place
        """
        self.turn_degrees(speed, abs(degrees), brake, block, error_margin, use_gyro)

    def turn_left(self, speed, degrees, brake=True, block=True, error_margin=2, use_gyro=False):
        """
        Rotate counter-clockwise `degrees` in place
        """
        self.turn_degrees(speed, abs(degrees) * -1, brake, block, error_margin, use_gyro)

    def turn_to_angle(self, speed, angle_target_degrees, brake=True, block=True, error_margin=2, use_gyro=False):
        """
        Rotate in place to `angle_target_degrees` at `speed`
        """
        if not self.odometry_thread_run:
            raise ThreadNotRunning("odometry_start() must be called to track robot coordinates")
=======
    def turn_right(self, speed, degrees, brake=True, block=True, wiggle_room=2):
        """
        Rotate clockwise `degrees` in place
        """
        self._turn(speed, abs(degrees), brake, block, wiggle_room)

    def turn_left(self, speed, degrees, brake=True, block=True, wiggle_room=2):
        """
        Rotate counter-clockwise `degrees` in place
        """
        self._turn(speed, abs(degrees) * -1, brake, block, wiggle_room)

    def turn_degrees(self, speed, degrees, brake=True, block=True, wiggle_room=2):
        """
        Rotate `degrees` in place
        """
        if degrees > 0:
            self.turn_right(speed, degrees, brake, block, wiggle_room)
        elif degrees < 0:
            self.turn_left(speed, abs(degrees), brake, block, wiggle_room)

    def turn_to_angle(self, speed, angle_target_degrees, brake=True, block=True, wiggle_room=2):
        """
        Rotate in place to `angle_target_degrees` at `speed`
        """
        assert self.odometry_thread_run, "odometry_start() must be called to track robot coordinates"
>>>>>>> 432c9ae6

        # Make both target and current angles positive numbers between 0 and 360
        while angle_target_degrees < 0:
            angle_target_degrees += 360

        angle_current_degrees = math.degrees(self.theta)

        while angle_current_degrees < 0:
            angle_current_degrees += 360

        # Is it shorter to rotate to the right or left
        # to reach angle_target_degrees?
        if angle_current_degrees > angle_target_degrees:
            turn_right = True
            angle_delta = angle_current_degrees - angle_target_degrees
        else:
            turn_right = False
            angle_delta = angle_target_degrees - angle_current_degrees

        if angle_delta > 180:
            angle_delta = 360 - angle_delta
            turn_right = not turn_right

        log.debug("%s: turn_to_angle %s, current angle %s, delta %s, turn_right %s" %
            (self, angle_target_degrees, angle_current_degrees, angle_delta, turn_right))
        self.odometry_coordinates_log()

        if turn_right:
<<<<<<< HEAD
            self.turn_degrees(speed, abs(angle_delta), brake, block, error_margin, use_gyro)
        else:
            self.turn_degrees(speed, abs(angle_delta) * -1, brake, block, error_margin, use_gyro)
=======
            self.turn_right(speed, angle_delta, brake, block, wiggle_room)
        else:
            self.turn_left(speed, angle_delta, brake, block, wiggle_room)
>>>>>>> 432c9ae6

        self.odometry_coordinates_log()

    def odometry_coordinates_log(self):
        log.debug("%s: odometry angle %s at (%d, %d)" %
            (self, math.degrees(self.theta), self.x_pos_mm, self.y_pos_mm))

    def odometry_start(self, theta_degrees_start=90.0,
            x_pos_start=0.0, y_pos_start=0.0,
            sleep_time=0.005):  # 5ms
        """
        Ported from:
        http://seattlerobotics.org/encoder/200610/Article3/IMU%20Odometry,%20by%20David%20Anderson.htm

        A thread is started that will run until the user calls odometry_stop()
        which will set odometry_thread_run to False
        """

        def _odometry_monitor():
            left_previous = 0
            right_previous = 0
            self.theta = math.radians(theta_degrees_start)  # robot heading
            self.x_pos_mm = x_pos_start  # robot X position in mm
            self.y_pos_mm = y_pos_start  # robot Y position in mm
            TWO_PI = 2 * math.pi
            self.odometry_thread_run = True

            while self.odometry_thread_run:

                # sample the left and right encoder counts as close together
                # in time as possible
                left_current = self.left_motor.position
                right_current = self.right_motor.position

                # determine how many ticks since our last sampling
                left_ticks = left_current - left_previous
                right_ticks = right_current - right_previous

                # Have we moved?
                if not left_ticks and not right_ticks:
                    if sleep_time:
                        time.sleep(sleep_time)
                    continue

                # update _previous for next time
                left_previous = left_current
                right_previous = right_current

                # rotations = distance_mm/self.wheel.circumference_mm
                left_rotations = float(left_ticks / self.left_motor.count_per_rot)
                right_rotations = float(right_ticks / self.right_motor.count_per_rot)

                # convert longs to floats and ticks to mm
                left_mm = float(left_rotations * self.wheel.circumference_mm)
                right_mm = float(right_rotations * self.wheel.circumference_mm)

                # calculate distance we have traveled since last sampling
                mm = (left_mm + right_mm) / 2.0

                # accumulate total rotation around our center
                self.theta += (right_mm - left_mm) / self.wheel_distance_mm

                # and clip the rotation to plus or minus 360 degrees
                self.theta -= float(int(self.theta/TWO_PI) * TWO_PI)

                # now calculate and accumulate our position in mm
                self.x_pos_mm += mm * math.cos(self.theta)
                self.y_pos_mm += mm * math.sin(self.theta)

                if sleep_time:
                    time.sleep(sleep_time)

        _thread.start_new_thread(_odometry_monitor, ())

        # Block until the thread has started doing work
        while not self.odometry_thread_run:
            pass

    def odometry_stop(self):
        """
        Signal the odometry thread to exit
        """

        if self.odometry_thread_run:
            self.odometry_thread_run = False

    def on_to_coordinates(self, speed, x_target_mm, y_target_mm, brake=True, block=True):
        """
        Drive to (`x_target_mm`, `y_target_mm`) coordinates at `speed`
        """
        if not self.odometry_thread_run:
            raise ThreadNotRunning("odometry_start() must be called to track robot coordinates")

        # stop moving
        self.off(brake='hold')

        # rotate in place so we are pointed straight at our target
        x_delta = x_target_mm - self.x_pos_mm
        y_delta = y_target_mm - self.y_pos_mm
        angle_target_radians = math.atan2(y_delta, x_delta)
        angle_target_degrees = math.degrees(angle_target_radians)
        self.turn_to_angle(speed, angle_target_degrees, brake=True, block=True)

        # drive in a straight line to the target coordinates
        distance_mm = math.sqrt(pow(self.x_pos_mm - x_target_mm, 2) + pow(self.y_pos_mm - y_target_mm, 2))
        self.on_for_distance(speed, distance_mm, brake, block)


class MoveJoystick(MoveTank):
    """
    Used to control a pair of motors via a single joystick vector.
    """

    def on(self, x, y, radius=100.0):
        """
        Convert x,y joystick coordinates to left/right motor speed percentages
        and move the motors.

        This will use a classic "arcade drive" algorithm: a full-forward joystick
        goes straight forward and likewise for full-backward. Pushing the joystick
        all the way to one side will make it turn on the spot in that direction.
        Positions in the middle will control how fast the vehicle moves and how
        sharply it turns.

        "x", "y":
            The X and Y coordinates of the joystick's position, with
            (0,0) representing the center position. X is horizontal and Y is vertical.

        radius (default 100):
            The radius of the joystick, controlling the range of the input (x, y) values.
            e.g. if "x" and "y" can be between -1 and 1, radius should be set to "1".
        """

        # If joystick is in the middle stop the tank
        if not x and not y:
            self.off()
            return

        vector_length = math.sqrt((x * x) + (y * y))
        angle = math.degrees(math.atan2(y, x))

        if angle < 0:
            angle += 360

        # Should not happen but can happen (just by a hair) due to floating point math
        if vector_length > radius:
            vector_length = radius

        (init_left_speed_percentage, init_right_speed_percentage) = MoveJoystick.angle_to_speed_percentage(angle)

        # scale the speed percentages based on vector_length vs. radius
        left_speed_percentage = (init_left_speed_percentage * vector_length) / radius
        right_speed_percentage = (init_right_speed_percentage * vector_length) / radius

    #     log.debug("""
    # x, y                         : %s, %s
    # radius                       : %s
    # angle                        : %s
    # vector length                : %s
    # init left_speed_percentage   : %s
    # init right_speed_percentage  : %s
    # final left_speed_percentage  : %s
    # final right_speed_percentage : %s
    # """ % (x, y, radius, angle, vector_length,
    #         init_left_speed_percentage, init_right_speed_percentage,
    #         left_speed_percentage, right_speed_percentage))

        MoveTank.on(self,
            SpeedPercent(left_speed_percentage),
            SpeedPercent(right_speed_percentage))

    @staticmethod
    def angle_to_speed_percentage(angle):
        """
        The following graphic illustrates the **motor power outputs** for the
        left and right motors based on where the joystick is pointing, of the
        form ``(left power, right power)``::

                                     (1, 1)
                                  . . . . . . .
                               .        |        .
                            .           |           .
                   (0, 1) .             |             . (1, 0)
                        .               |               .
                       .                |                 .
                      .                 |                  .
                     .                  |                   .
                    .                   |                   .
                    .                   |     x-axis        .
            (-1, 1) .---------------------------------------. (1, -1)
                    .                   |                   .
                    .                   |                   .
                     .                  |                  .
                      .                 | y-axis          .
                        .               |               .
                  (0, -1) .             |             . (-1, 0)
                            .           |           .
                               .        |        .
                                  . . . . . . .
                                     (-1, -1)


        The joystick is a circle within a circle where the (x, y) coordinates
        of the joystick form an angle with the x-axis.  Our job is to translate
        this angle into the percentage of power that should be sent to each motor.
        For instance if the joystick is moved all the way to the top of the circle
        we want both motors to move forward with 100% power...that is represented
        above by (1, 1).  If the joystick is moved all the way to the right side of
        the circle we want to rotate clockwise so we move the left motor forward 100%
        and the right motor backwards 100%...so (1, -1).  If the joystick is at
        45 degrees then we move apply (1, 0) to move the left motor forward 100% and
        the right motor stays still.

        The 8 points shown above are pretty easy. For the points in between those 8
        we do some math to figure out what the percentages should be. Take 11.25 degrees
        for example. We look at how the motors transition from 0 degrees to 45 degrees:
        - the left motor is 1 so that is easy
        - the right motor moves from -1 to 0

        We determine how far we are between 0 and 45 degrees (11.25 is 25% of 45) so we
        know that the right motor should be 25% of the way from -1 to 0...so -0.75 is the
        percentage for the right motor at 11.25 degrees.
        """

        if 0 <= angle <= 45:

            # left motor stays at 1
            left_speed_percentage = 1

            # right motor transitions from -1 to 0
            right_speed_percentage = -1 + (angle/45.0)

        elif 45 < angle <= 90:

            # left motor stays at 1
            left_speed_percentage = 1

            # right motor transitions from 0 to 1
            percentage_from_45_to_90 = (angle - 45) / 45.0
            right_speed_percentage = percentage_from_45_to_90

        elif 90 < angle <= 135:

            # left motor transitions from 1 to 0
            percentage_from_90_to_135 = (angle - 90) / 45.0
            left_speed_percentage = 1 - percentage_from_90_to_135

            # right motor stays at 1
            right_speed_percentage = 1

        elif 135 < angle <= 180:

            # left motor transitions from 0 to -1
            percentage_from_135_to_180 = (angle - 135) / 45.0
            left_speed_percentage = -1 * percentage_from_135_to_180

            # right motor stays at 1
            right_speed_percentage = 1

        elif 180 < angle <= 225:

            # left motor transitions from -1 to 0
            percentage_from_180_to_225 = (angle - 180) / 45.0
            left_speed_percentage = -1 + percentage_from_180_to_225

            # right motor transitions from 1 to -1
            # right motor transitions from 1 to 0 between 180 and 202.5
            if angle < 202.5:
                percentage_from_180_to_202 = (angle - 180) / 22.5
                right_speed_percentage = 1 - percentage_from_180_to_202

            # right motor is 0 at 202.5
            elif angle == 202.5:
                right_speed_percentage = 0

            # right motor transitions from 0 to -1 between 202.5 and 225
            else:
                percentage_from_202_to_225 = (angle - 202.5) / 22.5
                right_speed_percentage = -1 * percentage_from_202_to_225

        elif 225 < angle <= 270:

            # left motor transitions from 0 to -1
            percentage_from_225_to_270 = (angle - 225) / 45.0
            left_speed_percentage = -1 * percentage_from_225_to_270

            # right motor stays at -1
            right_speed_percentage = -1

        elif 270 < angle <= 315:

            # left motor stays at -1
            left_speed_percentage = -1

            # right motor transitions from -1 to 0
            percentage_from_270_to_315 = (angle - 270) / 45.0
            right_speed_percentage = -1 + percentage_from_270_to_315

        elif 315 < angle <= 360:

            # left motor transitions from -1 to 1
            # left motor transitions from -1 to 0 between 315 and 337.5
            if angle < 337.5:
                percentage_from_315_to_337 = (angle - 315) / 22.5
                left_speed_percentage = (1 - percentage_from_315_to_337) * -1

            # left motor is 0 at 337.5
            elif angle == 337.5:
                left_speed_percentage = 0

            # left motor transitions from 0 to 1 between 337.5 and 360
            elif angle > 337.5:
                percentage_from_337_to_360 = (angle - 337.5) / 22.5
                left_speed_percentage = percentage_from_337_to_360

            # right motor transitions from 0 to -1
            percentage_from_315_to_360 = (angle - 315) / 45.0
            right_speed_percentage = -1 * percentage_from_315_to_360

        else:
            raise Exception('You created a circle with more than 360 degrees ({})...that is quite the trick'.format(angle))

        return (left_speed_percentage * 100, right_speed_percentage * 100)<|MERGE_RESOLUTION|>--- conflicted
+++ resolved
@@ -2215,12 +2215,8 @@
             speed,
             target_angle,
             brake=True,
-<<<<<<< HEAD
             block=True,
             error_margin=2,
-=======
-            wiggle_room=2,
->>>>>>> 432c9ae6
             sleep_time=0.01
         ):
         """
@@ -2230,13 +2226,9 @@
 
         ``target_angle`` is the number of degrees we want to rotate
 
-<<<<<<< HEAD
+        ``brake`` hit the brakes once we reach ``target_angle``
+
         ``error_margin`` is the +/- angle threshold to control how accurate the turn should be
-=======
-        ``brake`` hit the brakes once we reach ``target_angle``
-
-        ``wiggle_room`` is the +/- angle threshold to control how accurate the turn should be
->>>>>>> 432c9ae6
 
         ``sleep_time`` is how many seconds we sleep on each pass through
             the loop.  This is to give the robot a chance to react
@@ -2285,13 +2277,8 @@
             degrees_moved = abs(current_angle - init_angle)
             delta = abs(abs(target_angle) - degrees_moved)
 
-<<<<<<< HEAD
             if delta <= error_margin:
-                self.stop(brake)
-=======
-            if delta <= wiggle_room:
                 self.stop(brake=brake)
->>>>>>> 432c9ae6
                 break
 
             # our goal is to rotate target_angle clockwise
@@ -2326,62 +2313,17 @@
             if sleep_time:
                 time.sleep(sleep_time)
 
-<<<<<<< HEAD
-    def turn_right(self, speed, degrees, brake=True, block=True, error_margin=2, sleep_time=0.01):
+    def turn_right(self, speed, degrees, brake=True, error_margin=2, sleep_time=0.01):
         """
         Rotate clockwise `degrees` in place
         """
-        self.turn_degrees(speed, abs(degrees), brake, block, error_margin, sleep_time)
-
-    def turn_left(self, speed, degrees, brake=True, block=True, error_margin=2, sleep_time=0.01):
+        self._turn(speed, abs(degrees), brake, error_margin, sleep_time)
+
+    def turn_left(self, speed, degrees, brake=True, error_margin=2, sleep_time=0.01):
         """
         Rotate counter-clockwise `degrees` in place
         """
-        self.turn_degrees(speed, abs(degrees) * -1, brake, block, error_margin, sleep_time)
-=======
-    def turn_right(self, speed, degrees, brake=True, wiggle_room=2, sleep_time=0.01):
-        """
-        Rotate clockwise `degrees` in place
-        """
-        self._turn(speed, abs(degrees), brake, wiggle_room, sleep_time)
-
-    def turn_left(self, speed, degrees, brake=True, wiggle_room=2, sleep_time=0.01):
-        """
-        Rotate counter-clockwise `degrees` in place
-        """
-        self._turn(speed, abs(degrees) * -1, brake, wiggle_room, sleep_time)
-
-    def turn_degrees(self, speed, target_degrees, brake=True, wiggle_room=2, sleep_time=0.01):
-        """
-        Rotate in place for `target_degrees` at `speed`
-
-        Example:
-
-        .. code:: python
-
-            from ev3dev2.motor import OUTPUT_A, OUTPUT_B, MoveTank, SpeedPercent
-            from ev3dev2.sensor.lego import GyroSensor
-
-            # Instantiate the MoveTank object
-            tank = MoveTank(OUTPUT_A, OUTPUT_B)
-
-            # Initialize the tank's gyro sensor
-            tank.gyro = GyroSensor()
-
-            # Calibrate the gyro to eliminate drift, and to initialize the current angle as 0
-            tank.gyro.calibrate()
-
-            # Pivot 30 degrees
-            tank.turn_degrees(
-                speed=SpeedPercent(5),
-                target_angle=30
-            )
-        """
-        if target_degrees > 0:
-            self.turn_right(speed, target_degrees, brake, wiggle_room, sleep_time)
-        elif target_degrees < 0:
-            self.turn_left(speed, abs(target_degrees), brake, wiggle_room, sleep_time)
->>>>>>> 432c9ae6
+        self._turn(speed, abs(degrees) * -1, brake, error_margin, sleep_time)
 
 
 class MoveSteering(MoveTank):
@@ -2716,7 +2658,6 @@
             if abs(degrees_error) > error_margin:
                 self._turn(speed, degrees_error, brake, block)
 
-<<<<<<< HEAD
     def turn_right(self, speed, degrees, brake=True, block=True, error_margin=2, use_gyro=False):
         """
         Rotate clockwise `degrees` in place
@@ -2735,34 +2676,6 @@
         """
         if not self.odometry_thread_run:
             raise ThreadNotRunning("odometry_start() must be called to track robot coordinates")
-=======
-    def turn_right(self, speed, degrees, brake=True, block=True, wiggle_room=2):
-        """
-        Rotate clockwise `degrees` in place
-        """
-        self._turn(speed, abs(degrees), brake, block, wiggle_room)
-
-    def turn_left(self, speed, degrees, brake=True, block=True, wiggle_room=2):
-        """
-        Rotate counter-clockwise `degrees` in place
-        """
-        self._turn(speed, abs(degrees) * -1, brake, block, wiggle_room)
-
-    def turn_degrees(self, speed, degrees, brake=True, block=True, wiggle_room=2):
-        """
-        Rotate `degrees` in place
-        """
-        if degrees > 0:
-            self.turn_right(speed, degrees, brake, block, wiggle_room)
-        elif degrees < 0:
-            self.turn_left(speed, abs(degrees), brake, block, wiggle_room)
-
-    def turn_to_angle(self, speed, angle_target_degrees, brake=True, block=True, wiggle_room=2):
-        """
-        Rotate in place to `angle_target_degrees` at `speed`
-        """
-        assert self.odometry_thread_run, "odometry_start() must be called to track robot coordinates"
->>>>>>> 432c9ae6
 
         # Make both target and current angles positive numbers between 0 and 360
         while angle_target_degrees < 0:
@@ -2791,15 +2704,9 @@
         self.odometry_coordinates_log()
 
         if turn_right:
-<<<<<<< HEAD
             self.turn_degrees(speed, abs(angle_delta), brake, block, error_margin, use_gyro)
         else:
             self.turn_degrees(speed, abs(angle_delta) * -1, brake, block, error_margin, use_gyro)
-=======
-            self.turn_right(speed, angle_delta, brake, block, wiggle_room)
-        else:
-            self.turn_left(speed, angle_delta, brake, block, wiggle_room)
->>>>>>> 432c9ae6
 
         self.odometry_coordinates_log()
 
