# -----------------------------------------------------------------------------
# Copyright (c) 2015 Ralph Hempel <rhempel@hempeldesigngroup.com>
#
# Permission is hereby granted, free of charge, to any person obtaining a copy
# of this software and associated documentation files (the "Software"), to deal
# in the Software without restriction, including without limitation the rights
# to use, copy, modify, merge, publish, distribute, sublicense, and/or sell
# copies of the Software, and to permit persons to whom the Software is
# furnished to do so, subject to the following conditions:
#
# The above copyright notice and this permission notice shall be included in
# all copies or substantial portions of the Software.
#
# THE SOFTWARE IS PROVIDED "AS IS", WITHOUT WARRANTY OF ANY KIND, EXPRESS OR
# IMPLIED, INCLUDING BUT NOT LIMITED TO THE WARRANTIES OF MERCHANTABILITY,
# FITNESS FOR A PARTICULAR PURPOSE AND NONINFRINGEMENT. IN NO EVENT SHALL THE
# AUTHORS OR COPYRIGHT HOLDERS BE LIABLE FOR ANY CLAIM, DAMAGES OR OTHER
# LIABILITY, WHETHER IN AN ACTION OF CONTRACT, TORT OR OTHERWISE, ARISING FROM,
# OUT OF OR IN CONNECTION WITH THE SOFTWARE OR THE USE OR OTHER DEALINGS IN
# THE SOFTWARE.
# -----------------------------------------------------------------------------

import sys

if sys.version_info < (3,4):
    raise SystemError('Must be using Python 3.4 or higher')

import select
import time

# python3 uses collections
# micropython uses ucollections
try:
    from collections import OrderedDict
except ImportError:
    from ucollections import OrderedDict

from logging import getLogger
from math import atan2, degrees as math_degrees, sqrt, pi
from os.path import abspath
from ev3dev2 import get_current_platform, Device, list_device_names

log = getLogger(__name__)

# The number of milliseconds we wait for the state of a motor to
# update to 'running' in the "on_for_XYZ" methods of the Motor class
WAIT_RUNNING_TIMEOUT = 100


# OUTPUT ports have platform specific values that we must import
platform = get_current_platform()

if platform == 'ev3':
    from ev3dev2._platform.ev3 import OUTPUT_A, OUTPUT_B, OUTPUT_C, OUTPUT_D

elif platform == 'evb':
    from ev3dev2._platform.evb import OUTPUT_A, OUTPUT_B, OUTPUT_C, OUTPUT_D

elif platform == 'pistorms':
    from ev3dev2._platform.pistorms import OUTPUT_A, OUTPUT_B, OUTPUT_C, OUTPUT_D

elif platform == 'brickpi':
    from ev3dev2._platform.brickpi import OUTPUT_A, OUTPUT_B, OUTPUT_C, OUTPUT_D

elif platform == 'brickpi3':
    from ev3dev2._platform.brickpi3 import OUTPUT_A, OUTPUT_B, OUTPUT_C, OUTPUT_D

elif platform == 'fake':
    from ev3dev2._platform.fake import OUTPUT_A, OUTPUT_B, OUTPUT_C, OUTPUT_D

else:
    raise Exception("Unsupported platform '%s'" % platform)


class SpeedValue(object):
    """
    A base class for other unit types. Don't use this directly; instead, see
    :class:`SpeedPercent`, :class:`SpeedRPS`, :class:`SpeedRPM`,
    :class:`SpeedDPS`, and :class:`SpeedDPM`.
    """

    def __lt__(self, other):
        return self.to_native_units() < other.to_native_units()

    def __rmul__(self, other):
        return self.__mul__(other)


class SpeedPercent(SpeedValue):
    """
    Speed as a percentage of the motor's maximum rated speed.
    """

    def __init__(self, percent):
        assert -100 <= percent <= 100,\
            "{} is an invalid percentage, must be between -100 and 100 (inclusive)".format(percent)

        self.percent = percent

    def __str__(self):
        return str(self.percent) + "%"

    def __mul__(self, other):
        assert isinstance(other, (float, int)), "{} can only be multiplied by an int or float".format(self)
        return SpeedPercent(self.percent * other)

    def to_native_units(self, motor):
        """
        Return this SpeedPercent in native motor units
        """
        return self.percent / 100 * motor.max_speed


class SpeedNativeUnits(SpeedValue):
    """
    Speed in tacho counts per second.
    """

    def __init__(self, native_counts):
        self.native_counts = native_counts

    def __str__(self):
        return str(self.native_counts) + " counts/sec"

    def __mul__(self, other):
        assert isinstance(other, (float, int)), "{} can only be multiplied by an int or float".format(self)
        return SpeedNativeUnits(self.native_counts * other)

    def to_native_units(self, motor):
        """
        Return this SpeedNativeUnits as a number
        """
        return self.native_counts


class SpeedRPS(SpeedValue):
    """
    Speed in rotations-per-second.
    """

    def __init__(self, rotations_per_second):
        self.rotations_per_second = rotations_per_second

    def __str__(self):
        return str(self.rotations_per_second) + " rot/sec"

    def __mul__(self, other):
        assert isinstance(other, (float, int)), "{} can only be multiplied by an int or float".format(self)
        return SpeedRPS(self.rotations_per_second * other)

    def to_native_units(self, motor):
        """
        Return the native speed measurement required to achieve desired rotations-per-second
        """
        assert abs(self.rotations_per_second) <= motor.max_rps,\
            "invalid rotations-per-second: {} max RPS is {}, {} was requested".format(
            motor, motor.max_rps, self.rotations_per_second)
        return self.rotations_per_second/motor.max_rps * motor.max_speed


class SpeedRPM(SpeedValue):
    """
    Speed in rotations-per-minute.
    """

    def __init__(self, rotations_per_minute):
        self.rotations_per_minute = rotations_per_minute

    def __str__(self):
        return str(self.rotations_per_minute) + " rot/min"

    def __mul__(self, other):
        assert isinstance(other, (float, int)), "{} can only be multiplied by an int or float".format(self)
        return SpeedRPM(self.rotations_per_minute * other)

    def to_native_units(self, motor):
        """
        Return the native speed measurement required to achieve desired rotations-per-minute
        """
        assert abs(self.rotations_per_minute) <= motor.max_rpm,\
            "invalid rotations-per-minute: {} max RPM is {}, {} was requested".format(
            motor, motor.max_rpm, self.rotations_per_minute)
        return self.rotations_per_minute/motor.max_rpm * motor.max_speed


class SpeedDPS(SpeedValue):
    """
    Speed in degrees-per-second.
    """

    def __init__(self, degrees_per_second):
        self.degrees_per_second = degrees_per_second

    def __str__(self):
        return str(self.degrees_per_second) + " deg/sec"

    def __mul__(self, other):
        assert isinstance(other, (float, int)), "{} can only be multiplied by an int or float".format(self)
        return SpeedDPS(self.degrees_per_second * other)

    def to_native_units(self, motor):
        """
        Return the native speed measurement required to achieve desired degrees-per-second
        """
        assert abs(self.degrees_per_second) <= motor.max_dps,\
            "invalid degrees-per-second: {} max DPS is {}, {} was requested".format(
            motor, motor.max_dps, self.degrees_per_second)
        return self.degrees_per_second/motor.max_dps * motor.max_speed


class SpeedDPM(SpeedValue):
    """
    Speed in degrees-per-minute.
    """

    def __init__(self, degrees_per_minute):
        self.degrees_per_minute = degrees_per_minute

    def __str__(self):
        return str(self.degrees_per_minute) + " deg/min"

    def __mul__(self, other):
        assert isinstance(other, (float, int)), "{} can only be multiplied by an int or float".format(self)
        return SpeedDPM(self.degrees_per_minute * other)

    def to_native_units(self, motor):
        """
        Return the native speed measurement required to achieve desired degrees-per-minute
        """
        assert abs(self.degrees_per_minute) <= motor.max_dpm,\
            "invalid degrees-per-minute: {} max DPM is {}, {} was requested".format(
            motor, motor.max_dpm, self.degrees_per_minute)
        return self.degrees_per_minute/motor.max_dpm * motor.max_speed


class Motor(Device):

    """
    The motor class provides a uniform interface for using motors with
    positional and directional feedback such as the EV3 and NXT motors.
    This feedback allows for precise control of the motors. This is the
    most common type of motor, so we just call it `motor`.
    """

    SYSTEM_CLASS_NAME = 'tacho-motor'
    SYSTEM_DEVICE_NAME_CONVENTION = '*'

    __slots__ = [
    '_address',
    '_command',
    '_commands',
    '_count_per_rot',
    '_count_per_m',
    '_driver_name',
    '_duty_cycle',
    '_duty_cycle_sp',
    '_full_travel_count',
    '_polarity',
    '_position',
    '_position_p',
    '_position_i',
    '_position_d',
    '_position_sp',
    '_max_speed',
    '_speed',
    '_speed_sp',
    '_ramp_up_sp',
    '_ramp_down_sp',
    '_speed_p',
    '_speed_i',
    '_speed_d',
    '_state',
    '_stop_action',
    '_stop_actions',
    '_time_sp',
    '_poll',
    'max_rps',
    'max_rpm',
    'max_dps',
    'max_dpm',
    ]

    #: Run the motor until another command is sent.
    COMMAND_RUN_FOREVER = 'run-forever'

    #: Run to an absolute position specified by `position_sp` and then
    #: stop using the action specified in `stop_action`.
    COMMAND_RUN_TO_ABS_POS = 'run-to-abs-pos'

    #: Run to a position relative to the current `position` value.
    #: The new position will be current `position` + `position_sp`.
    #: When the new position is reached, the motor will stop using
    #: the action specified by `stop_action`.
    COMMAND_RUN_TO_REL_POS = 'run-to-rel-pos'

    #: Run the motor for the amount of time specified in `time_sp`
    #: and then stop the motor using the action specified by `stop_action`.
    COMMAND_RUN_TIMED = 'run-timed'

    #: Run the motor at the duty cycle specified by `duty_cycle_sp`.
    #: Unlike other run commands, changing `duty_cycle_sp` while running *will*
    #: take effect immediately.
    COMMAND_RUN_DIRECT = 'run-direct'

    #: Stop any of the run commands before they are complete using the
    #: action specified by `stop_action`.
    COMMAND_STOP = 'stop'

    #: Reset all of the motor parameter attributes to their default value.
    #: This will also have the effect of stopping the motor.
    COMMAND_RESET = 'reset'

    #: Sets the normal polarity of the rotary encoder.
    ENCODER_POLARITY_NORMAL = 'normal'

    #: Sets the inversed polarity of the rotary encoder.
    ENCODER_POLARITY_INVERSED = 'inversed'

    #: With `normal` polarity, a positive duty cycle will
    #: cause the motor to rotate clockwise.
    POLARITY_NORMAL = 'normal'

    #: With `inversed` polarity, a positive duty cycle will
    #: cause the motor to rotate counter-clockwise.
    POLARITY_INVERSED = 'inversed'

    #: Power is being sent to the motor.
    STATE_RUNNING = 'running'

    #: The motor is ramping up or down and has not yet reached a constant output level.
    STATE_RAMPING = 'ramping'

    #: The motor is not turning, but rather attempting to hold a fixed position.
    STATE_HOLDING = 'holding'

    #: The motor is turning, but cannot reach its `speed_sp`.
    STATE_OVERLOADED = 'overloaded'

    #: The motor is not turning when it should be.
    STATE_STALLED = 'stalled'

    #: Power will be removed from the motor and it will freely coast to a stop.
    STOP_ACTION_COAST = 'coast'

    #: Power will be removed from the motor and a passive electrical load will
    #: be placed on the motor. This is usually done by shorting the motor terminals
    #: together. This load will absorb the energy from the rotation of the motors and
    #: cause the motor to stop more quickly than coasting.
    STOP_ACTION_BRAKE = 'brake'

    #: Does not remove power from the motor. Instead it actively try to hold the motor
    #: at the current position. If an external force tries to turn the motor, the motor
    #: will `push back` to maintain its position.
    STOP_ACTION_HOLD = 'hold'

    def __init__(self, address=None, name_pattern=SYSTEM_DEVICE_NAME_CONVENTION, name_exact=False, **kwargs):

        if platform in ('brickpi', 'brickpi3') and not isinstance(self, LargeMotor):
            raise Exception("{} is unaware of different motor types, use LargeMotor instead".format(platform))

        if address is not None:
            kwargs['address'] = address
        super(Motor, self).__init__(self.SYSTEM_CLASS_NAME, name_pattern, name_exact, **kwargs)

        self._address = None
        self._command = None
        self._commands = None
        self._count_per_rot = None
        self._count_per_m = None
        self._driver_name = None
        self._duty_cycle = None
        self._duty_cycle_sp = None
        self._full_travel_count = None
        self._polarity = None
        self._position = None
        self._position_p = None
        self._position_i = None
        self._position_d = None
        self._position_sp = None
        self._max_speed = None
        self._speed = None
        self._speed_sp = None
        self._ramp_up_sp = None
        self._ramp_down_sp = None
        self._speed_p = None
        self._speed_i = None
        self._speed_d = None
        self._state = None
        self._stop_action = None
        self._stop_actions = None
        self._time_sp = None
        self._poll = None
        self.max_rps = float(self.max_speed/self.count_per_rot)
        self.max_rpm = self.max_rps * 60
        self.max_dps = self.max_rps * 360
        self.max_dpm = self.max_rpm * 360

    @property
    def address(self):
        """
        Returns the name of the port that this motor is connected to.
        """
        self._address, value = self.get_attr_string(self._address, 'address')
        return value

    @property
    def command(self):
        """
        Sends a command to the motor controller. See `commands` for a list of
        possible values.
        """
        raise Exception("command is a write-only property!")

    @command.setter
    def command(self, value):
        self._command = self.set_attr_string(self._command, 'command', value)

    @property
    def commands(self):
        """
        Returns a list of commands that are supported by the motor
        controller. Possible values are `run-forever`, `run-to-abs-pos`, `run-to-rel-pos`,
        `run-timed`, `run-direct`, `stop` and `reset`. Not all commands may be supported.

        - `run-forever` will cause the motor to run until another command is sent.
        - `run-to-abs-pos` will run to an absolute position specified by `position_sp`
          and then stop using the action specified in `stop_action`.
        - `run-to-rel-pos` will run to a position relative to the current `position` value.
          The new position will be current `position` + `position_sp`. When the new
          position is reached, the motor will stop using the action specified by `stop_action`.
        - `run-timed` will run the motor for the amount of time specified in `time_sp`
          and then stop the motor using the action specified by `stop_action`.
        - `run-direct` will run the motor at the duty cycle specified by `duty_cycle_sp`.
          Unlike other run commands, changing `duty_cycle_sp` while running *will*
          take effect immediately.
        - `stop` will stop any of the run commands before they are complete using the
          action specified by `stop_action`.
        - `reset` will reset all of the motor parameter attributes to their default value.
          This will also have the effect of stopping the motor.
        """
        self._commands, value = self.get_attr_set(self._commands, 'commands')
        return value

    @property
    def count_per_rot(self):
        """
        Returns the number of tacho counts in one rotation of the motor. Tacho counts
        are used by the position and speed attributes, so you can use this value
        to convert rotations or degrees to tacho counts. (rotation motors only)
        """
        self._count_per_rot, value = self.get_attr_int(self._count_per_rot, 'count_per_rot')
        return value

    @property
    def count_per_m(self):
        """
        Returns the number of tacho counts in one meter of travel of the motor. Tacho
        counts are used by the position and speed attributes, so you can use this
        value to convert from distance to tacho counts. (linear motors only)
        """
        self._count_per_m, value = self.get_attr_int(self._count_per_m, 'count_per_m')
        return value

    @property
    def driver_name(self):
        """
        Returns the name of the driver that provides this tacho motor device.
        """
        self._driver_name, value = self.get_attr_string(self._driver_name, 'driver_name')
        return value

    @property
    def duty_cycle(self):
        """
        Returns the current duty cycle of the motor. Units are percent. Values
        are -100 to 100.
        """
        self._duty_cycle, value = self.get_attr_int(self._duty_cycle, 'duty_cycle')
        return value

    @property
    def duty_cycle_sp(self):
        """
        Writing sets the duty cycle setpoint. Reading returns the current value.
        Units are in percent. Valid values are -100 to 100. A negative value causes
        the motor to rotate in reverse.
        """
        self._duty_cycle_sp, value = self.get_attr_int(self._duty_cycle_sp, 'duty_cycle_sp')
        return value

    @duty_cycle_sp.setter
    def duty_cycle_sp(self, value):
        self._duty_cycle_sp = self.set_attr_int(self._duty_cycle_sp, 'duty_cycle_sp', value)

    @property
    def full_travel_count(self):
        """
        Returns the number of tacho counts in the full travel of the motor. When
        combined with the `count_per_m` atribute, you can use this value to
        calculate the maximum travel distance of the motor. (linear motors only)
        """
        self._full_travel_count, value = self.get_attr_int(self._full_travel_count, 'full_travel_count')
        return value

    @property
    def polarity(self):
        """
        Sets the polarity of the motor. With `normal` polarity, a positive duty
        cycle will cause the motor to rotate clockwise. With `inversed` polarity,
        a positive duty cycle will cause the motor to rotate counter-clockwise.
        Valid values are `normal` and `inversed`.
        """
        self._polarity, value = self.get_attr_string(self._polarity, 'polarity')
        return value

    @polarity.setter
    def polarity(self, value):
        self._polarity = self.set_attr_string(self._polarity, 'polarity', value)

    @property
    def position(self):
        """
        Returns the current position of the motor in pulses of the rotary
        encoder. When the motor rotates clockwise, the position will increase.
        Likewise, rotating counter-clockwise causes the position to decrease.
        Writing will set the position to that value.
        """
        self._position, value = self.get_attr_int(self._position, 'position')
        return value

    @position.setter
    def position(self, value):
        self._position = self.set_attr_int(self._position, 'position', value)

    @property
    def position_p(self):
        """
        The proportional constant for the position PID.
        """
        self._position_p, value = self.get_attr_int(self._position_p, 'hold_pid/Kp')
        return value

    @position_p.setter
    def position_p(self, value):
        self._position_p = self.set_attr_int(self._position_p, 'hold_pid/Kp', value)

    @property
    def position_i(self):
        """
        The integral constant for the position PID.
        """
        self._position_i, value = self.get_attr_int(self._position_i, 'hold_pid/Ki')
        return value

    @position_i.setter
    def position_i(self, value):
        self._position_i = self.set_attr_int(self._position_i, 'hold_pid/Ki', value)

    @property
    def position_d(self):
        """
        The derivative constant for the position PID.
        """
        self._position_d, value = self.get_attr_int(self._position_d, 'hold_pid/Kd')
        return value

    @position_d.setter
    def position_d(self, value):
        self._position_d = self.set_attr_int(self._position_d, 'hold_pid/Kd', value)

    @property
    def position_sp(self):
        """
        Writing specifies the target position for the `run-to-abs-pos` and `run-to-rel-pos`
        commands. Reading returns the current value. Units are in tacho counts. You
        can use the value returned by `count_per_rot` to convert tacho counts to/from
        rotations or degrees.
        """
        self._position_sp, value = self.get_attr_int(self._position_sp, 'position_sp')
        return value

    @position_sp.setter
    def position_sp(self, value):
        self._position_sp = self.set_attr_int(self._position_sp, 'position_sp', value)

    @property
    def max_speed(self):
        """
        Returns the maximum value that is accepted by the `speed_sp` attribute. This
        may be slightly different than the maximum speed that a particular motor can
        reach - it's the maximum theoretical speed.
        """
        self._max_speed, value = self.get_attr_int(self._max_speed, 'max_speed')
        return value

    @property
    def speed(self):
        """
        Returns the current motor speed in tacho counts per second. Note, this is
        not necessarily degrees (although it is for LEGO motors). Use the `count_per_rot`
        attribute to convert this value to RPM or deg/sec.
        """
        self._speed, value = self.get_attr_int(self._speed, 'speed')
        return value

    @property
    def speed_sp(self):
        """
        Writing sets the target speed in tacho counts per second used for all `run-*`
        commands except `run-direct`. Reading returns the current value. A negative
        value causes the motor to rotate in reverse with the exception of `run-to-*-pos`
        commands where the sign is ignored. Use the `count_per_rot` attribute to convert
        RPM or deg/sec to tacho counts per second. Use the `count_per_m` attribute to
        convert m/s to tacho counts per second.
        """
        self._speed_sp, value = self.get_attr_int(self._speed_sp, 'speed_sp')
        return value

    @speed_sp.setter
    def speed_sp(self, value):
        self._speed_sp = self.set_attr_int(self._speed_sp, 'speed_sp', value)

    @property
    def ramp_up_sp(self):
        """
        Writing sets the ramp up setpoint. Reading returns the current value. Units
        are in milliseconds and must be positive. When set to a non-zero value, the
        motor speed will increase from 0 to 100% of `max_speed` over the span of this
        setpoint. The actual ramp time is the ratio of the difference between the
        `speed_sp` and the current `speed` and max_speed multiplied by `ramp_up_sp`.
        """
        self._ramp_up_sp, value = self.get_attr_int(self._ramp_up_sp, 'ramp_up_sp')
        return value

    @ramp_up_sp.setter
    def ramp_up_sp(self, value):
        self._ramp_up_sp = self.set_attr_int(self._ramp_up_sp, 'ramp_up_sp', value)

    @property
    def ramp_down_sp(self):
        """
        Writing sets the ramp down setpoint. Reading returns the current value. Units
        are in milliseconds and must be positive. When set to a non-zero value, the
        motor speed will decrease from 0 to 100% of `max_speed` over the span of this
        setpoint. The actual ramp time is the ratio of the difference between the
        `speed_sp` and the current `speed` and max_speed multiplied by `ramp_down_sp`.
        """
        self._ramp_down_sp, value = self.get_attr_int(self._ramp_down_sp, 'ramp_down_sp')
        return value

    @ramp_down_sp.setter
    def ramp_down_sp(self, value):
        self._ramp_down_sp = self.set_attr_int(self._ramp_down_sp, 'ramp_down_sp', value)

    @property
    def speed_p(self):
        """
        The proportional constant for the speed regulation PID.
        """
        self._speed_p, value = self.get_attr_int(self._speed_p, 'speed_pid/Kp')
        return value

    @speed_p.setter
    def speed_p(self, value):
        self._speed_p = self.set_attr_int(self._speed_p, 'speed_pid/Kp', value)

    @property
    def speed_i(self):
        """
        The integral constant for the speed regulation PID.
        """
        self._speed_i, value = self.get_attr_int(self._speed_i, 'speed_pid/Ki')
        return value

    @speed_i.setter
    def speed_i(self, value):
        self._speed_i = self.set_attr_int(self._speed_i, 'speed_pid/Ki', value)

    @property
    def speed_d(self):
        """
        The derivative constant for the speed regulation PID.
        """
        self._speed_d, value = self.get_attr_int(self._speed_d, 'speed_pid/Kd')
        return value

    @speed_d.setter
    def speed_d(self, value):
        self._speed_d = self.set_attr_int(self._speed_d, 'speed_pid/Kd', value)

    @property
    def state(self):
        """
        Reading returns a list of state flags. Possible flags are
        `running`, `ramping`, `holding`, `overloaded` and `stalled`.
        """
        self._state, value = self.get_attr_set(self._state, 'state')
        return value

    @property
    def stop_action(self):
        """
        Reading returns the current stop action. Writing sets the stop action.
        The value determines the motors behavior when `command` is set to `stop`.
        Also, it determines the motors behavior when a run command completes. See
        `stop_actions` for a list of possible values.
        """
        self._stop_action, value = self.get_attr_string(self._stop_action, 'stop_action')
        return value

    @stop_action.setter
    def stop_action(self, value):
        self._stop_action = self.set_attr_string(self._stop_action, 'stop_action', value)

    @property
    def stop_actions(self):
        """
        Returns a list of stop actions supported by the motor controller.
        Possible values are `coast`, `brake` and `hold`. `coast` means that power will
        be removed from the motor and it will freely coast to a stop. `brake` means
        that power will be removed from the motor and a passive electrical load will
        be placed on the motor. This is usually done by shorting the motor terminals
        together. This load will absorb the energy from the rotation of the motors and
        cause the motor to stop more quickly than coasting. `hold` does not remove
        power from the motor. Instead it actively tries to hold the motor at the current
        position. If an external force tries to turn the motor, the motor will 'push
        back' to maintain its position.
        """
        self._stop_actions, value = self.get_attr_set(self._stop_actions, 'stop_actions')
        return value

    @property
    def time_sp(self):
        """
        Writing specifies the amount of time the motor will run when using the
        `run-timed` command. Reading returns the current value. Units are in
        milliseconds.
        """
        self._time_sp, value = self.get_attr_int(self._time_sp, 'time_sp')
        return value

    @time_sp.setter
    def time_sp(self, value):
        self._time_sp = self.set_attr_int(self._time_sp, 'time_sp', value)

    def run_forever(self, **kwargs):
        """
        Run the motor until another command is sent.
        """
        for key in kwargs:
            setattr(self, key, kwargs[key])
        self.command = self.COMMAND_RUN_FOREVER

    def run_to_abs_pos(self, **kwargs):
        """
        Run to an absolute position specified by `position_sp` and then
        stop using the action specified in `stop_action`.
        """
        for key in kwargs:
            setattr(self, key, kwargs[key])
        self.command = self.COMMAND_RUN_TO_ABS_POS

    def run_to_rel_pos(self, **kwargs):
        """
        Run to a position relative to the current `position` value.
        The new position will be current `position` + `position_sp`.
        When the new position is reached, the motor will stop using
        the action specified by `stop_action`.
        """
        for key in kwargs:
            setattr(self, key, kwargs[key])
        self.command = self.COMMAND_RUN_TO_REL_POS

    def run_timed(self, **kwargs):
        """
        Run the motor for the amount of time specified in `time_sp`
        and then stop the motor using the action specified by `stop_action`.
        """
        for key in kwargs:
            setattr(self, key, kwargs[key])
        self.command = self.COMMAND_RUN_TIMED

    def run_direct(self, **kwargs):
        """
        Run the motor at the duty cycle specified by `duty_cycle_sp`.
        Unlike other run commands, changing `duty_cycle_sp` while running *will*
        take effect immediately.
        """
        for key in kwargs:
            setattr(self, key, kwargs[key])
        self.command = self.COMMAND_RUN_DIRECT

    def stop(self, **kwargs):
        """
        Stop any of the run commands before they are complete using the
        action specified by `stop_action`.
        """
        for key in kwargs:
            setattr(self, key, kwargs[key])
        self.command = self.COMMAND_STOP

    def reset(self, **kwargs):
        """
        Reset all of the motor parameter attributes to their default value.
        This will also have the effect of stopping the motor.
        """
        for key in kwargs:
            setattr(self, key, kwargs[key])
        self.command = self.COMMAND_RESET

    @property
    def is_running(self):
        """
        Power is being sent to the motor.
        """
        return self.STATE_RUNNING in self.state

    @property
    def is_ramping(self):
        """
        The motor is ramping up or down and has not yet reached a constant output level.
        """
        return self.STATE_RAMPING in self.state

    @property
    def is_holding(self):
        """
        The motor is not turning, but rather attempting to hold a fixed position.
        """
        return self.STATE_HOLDING in self.state

    @property
    def is_overloaded(self):
        """
        The motor is turning, but cannot reach its `speed_sp`.
        """
        return self.STATE_OVERLOADED in self.state

    @property
    def is_stalled(self):
        """
        The motor is not turning when it should be.
        """
        return self.STATE_STALLED in self.state

    def wait(self, cond, timeout=None):
        """
        Blocks until ``cond(self.state)`` is ``True``.  The condition is
        checked when there is an I/O event related to the ``state`` attribute.
        Exits early when ``timeout`` (in milliseconds) is reached.

        Returns ``True`` if the condition is met, and ``False`` if the timeout
        is reached.
        """

        tic = time.time()

        if self._poll is None:
            if self._state is None:
                self._state = self._attribute_file_open('state')
            self._poll = select.poll()
            self._poll.register(self._state, select.POLLPRI)

        while True:
            if cond(self.state):
                return True

            self._poll.poll(None if timeout is None else timeout)

            if timeout is not None and time.time() >= tic + timeout / 1000:
                return False

    def wait_until_not_moving(self, timeout=None):
        """
        Blocks until one of the following conditions are met:
        - ``running`` is not in ``self.state``
        - ``stalled`` is in ``self.state``
        - ``holding`` is in ``self.state``
        The condition is checked when there is an I/O event related to
        the ``state`` attribute.  Exits early when ``timeout`` (in
        milliseconds) is reached.

        Returns ``True`` if the condition is met, and ``False`` if the timeout
        is reached.

        Example::

            m.wait_until_not_moving()
        """
        return self.wait(
            lambda state: self.STATE_RUNNING not in state or self.STATE_STALLED in state or self.STATE_HOLDING in state,
            timeout)

    def wait_until(self, s, timeout=None):
        """
        Blocks until ``s`` is in ``self.state``.  The condition is checked when
        there is an I/O event related to the ``state`` attribute.  Exits early
        when ``timeout`` (in milliseconds) is reached.

        Returns ``True`` if the condition is met, and ``False`` if the timeout
        is reached.

        Example::

            m.wait_until('stalled')
        """
        return self.wait(lambda state: s in state, timeout)

    def wait_while(self, s, timeout=None):
        """
        Blocks until ``s`` is not in ``self.state``.  The condition is checked
        when there is an I/O event related to the ``state`` attribute.  Exits
        early when ``timeout`` (in milliseconds) is reached.

        Returns ``True`` if the condition is met, and ``False`` if the timeout
        is reached.

        Example::

            m.wait_while('running')
        """
        return self.wait(lambda state: s not in state, timeout)

    def _speed_native_units(self, speed, label=None):

        # If speed is not a SpeedValue object we treat it as a percentage
        if not isinstance(speed, SpeedValue):
            assert -100 <= speed <= 100,\
                "{}{} is an invalid speed percentage, must be between -100 and 100 (inclusive)".format("" if label is None else (label + ": ") , speed)
            speed = SpeedPercent(speed)

        return speed.to_native_units(self)

    def _set_rel_position_degrees_and_speed_sp(self, degrees, speed):
        degrees = degrees if speed >= 0 else -degrees
        speed = abs(speed)

        position_delta = int(round((degrees * self.count_per_rot)/360))
        speed_sp = int(round(speed))

        self.position_sp = position_delta
        self.speed_sp = speed_sp

    def _set_brake(self, brake):
        if brake:
            self.stop_action = self.STOP_ACTION_HOLD
        else:
            self.stop_action = self.STOP_ACTION_COAST

    def on_for_rotations(self, speed, rotations, brake=True, block=True):
        """
        Rotate the motor at ``speed`` for ``rotations``

        ``speed`` can be a percentage or a :class:`ev3dev2.motor.SpeedValue`
        object, enabling use of other units.
        """
        speed_sp = self._speed_native_units(speed)
        self._set_rel_position_degrees_and_speed_sp(rotations * 360, speed_sp)
        self._set_brake(brake)
        self.run_to_rel_pos()

        if block:
            self.wait_until('running', timeout=WAIT_RUNNING_TIMEOUT)
            self.wait_until_not_moving()

    def on_for_degrees(self, speed, degrees, brake=True, block=True):
        """
        Rotate the motor at ``speed`` for ``degrees``

        ``speed`` can be a percentage or a :class:`ev3dev2.motor.SpeedValue`
        object, enabling use of other units.
        """
        speed_sp = self._speed_native_units(speed)
        self._set_rel_position_degrees_and_speed_sp(degrees, speed_sp)
        self._set_brake(brake)
        self.run_to_rel_pos()

        if block:
            self.wait_until('running', timeout=WAIT_RUNNING_TIMEOUT)
            self.wait_until_not_moving()

    def on_to_position(self, speed, position, brake=True, block=True):
        """
        Rotate the motor at ``speed`` to ``position``

        ``speed`` can be a percentage or a :class:`ev3dev2.motor.SpeedValue`
        object, enabling use of other units.
        """
        speed = self._speed_native_units(speed)
<<<<<<< HEAD
        assert speed, "{}: speed is invalid ({}), motor will not move".format(self, speed)

=======
>>>>>>> f3fe81e8
        self.speed_sp = int(round(speed))
        self.position_sp = position
        self._set_brake(brake)
        self.run_to_abs_pos()

        if block:
            self.wait_until('running', timeout=WAIT_RUNNING_TIMEOUT)
            self.wait_until_not_moving()

    def on_for_seconds(self, speed, seconds, brake=True, block=True):
        """
        Rotate the motor at ``speed`` for ``seconds``

        ``speed`` can be a percentage or a :class:`ev3dev2.motor.SpeedValue`
        object, enabling use of other units.
        """

        if seconds < 0:
            raise ValueError("seconds is negative ({})".format(seconds))

        speed = self._speed_native_units(speed)
        self.speed_sp = int(round(speed))
        self.time_sp = int(seconds * 1000)
        self._set_brake(brake)
        self.run_timed()

        if block:
            self.wait_until('running', timeout=WAIT_RUNNING_TIMEOUT)
            self.wait_until_not_moving()

    def on(self, speed, brake=True, block=False):
        """
        Rotate the motor at ``speed`` for forever

        ``speed`` can be a percentage or a :class:`ev3dev2.motor.SpeedValue`
        object, enabling use of other units.

        Note that `block` is False by default, this is different from the
        other `on_for_XYZ` methods.
        """
        speed = self._speed_native_units(speed)
        self.speed_sp = int(round(speed))
        self._set_brake(brake)
        self.run_forever()

        if block:
            self.wait_until('running', timeout=WAIT_RUNNING_TIMEOUT)
            self.wait_until_not_moving()

    def off(self, brake=True):
        self._set_brake(brake)
        self.stop()

    @property
    def rotations(self):
        return float(self.position / self.count_per_rot)

    @property
    def degrees(self):
        return self.rotations * 360


def list_motors(name_pattern=Motor.SYSTEM_DEVICE_NAME_CONVENTION, **kwargs):
    """
    This is a generator function that enumerates all tacho motors that match
    the provided arguments.

    Parameters:
        name_pattern: pattern that device name should match.
            For example, 'motor*'. Default value: '*'.
        keyword arguments: used for matching the corresponding device
            attributes. For example, driver_name='lego-ev3-l-motor', or
            address=['outB', 'outC']. When argument value
            is a list, then a match against any entry of the list is
            enough.
    """
    class_path = abspath(Device.DEVICE_ROOT_PATH + '/' + Motor.SYSTEM_CLASS_NAME)

    return (Motor(name_pattern=name, name_exact=True)
            for name in list_device_names(class_path, name_pattern, **kwargs))

class LargeMotor(Motor):

    """
    EV3/NXT large servo motor.

    Same as :class:`Motor`, except it will only successfully initialize if it finds a "large" motor.
    """

    SYSTEM_CLASS_NAME = Motor.SYSTEM_CLASS_NAME
    SYSTEM_DEVICE_NAME_CONVENTION = '*'
    __slots__ = []

    def __init__(self, address=None, name_pattern=SYSTEM_DEVICE_NAME_CONVENTION, name_exact=False, **kwargs):

        super(LargeMotor, self).__init__(address, name_pattern, name_exact, driver_name=['lego-ev3-l-motor', 'lego-nxt-motor'], **kwargs)


class MediumMotor(Motor):

    """
    EV3 medium servo motor.

    Same as :class:`Motor`, except it will only successfully initialize if it finds a "medium" motor.
    """

    SYSTEM_CLASS_NAME = Motor.SYSTEM_CLASS_NAME
    SYSTEM_DEVICE_NAME_CONVENTION = '*'
    __slots__ = []

    def __init__(self, address=None, name_pattern=SYSTEM_DEVICE_NAME_CONVENTION, name_exact=False, **kwargs):

        super(MediumMotor, self).__init__(address, name_pattern, name_exact, driver_name=['lego-ev3-m-motor'], **kwargs)


class ActuonixL1250Motor(Motor):

    """
    Actuonix L12 50 linear servo motor.

    Same as :class:`Motor`, except it will only successfully initialize if it finds an Actuonix L12 50 linear servo motor
    """

    SYSTEM_CLASS_NAME = Motor.SYSTEM_CLASS_NAME
    SYSTEM_DEVICE_NAME_CONVENTION = 'linear*'
    __slots__ = []

    def __init__(self, address=None, name_pattern=SYSTEM_DEVICE_NAME_CONVENTION, name_exact=False, **kwargs):

        super(ActuonixL1250Motor, self).__init__(address, name_pattern, name_exact, driver_name=['act-l12-ev3-50'], **kwargs)


class ActuonixL12100Motor(Motor):

    """
    Actuonix L12 100 linear servo motor.

    Same as :class:`Motor`, except it will only successfully initialize if it finds an Actuonix L12 100 linear servo motor
    """

    SYSTEM_CLASS_NAME = Motor.SYSTEM_CLASS_NAME
    SYSTEM_DEVICE_NAME_CONVENTION = 'linear*'
    __slots__ = []

    def __init__(self, address=None, name_pattern=SYSTEM_DEVICE_NAME_CONVENTION, name_exact=False, **kwargs):

        super(ActuonixL12100Motor, self).__init__(address, name_pattern, name_exact, driver_name=['act-l12-ev3-100'], **kwargs)


class DcMotor(Device):

    """
    The DC motor class provides a uniform interface for using regular DC motors
    with no fancy controls or feedback. This includes LEGO MINDSTORMS RCX motors
    and LEGO Power Functions motors.
    """

    SYSTEM_CLASS_NAME = 'dc-motor'
    SYSTEM_DEVICE_NAME_CONVENTION = 'motor*'
    __slots__ = [
    '_address',
    '_command',
    '_commands',
    '_driver_name',
    '_duty_cycle',
    '_duty_cycle_sp',
    '_polarity',
    '_ramp_down_sp',
    '_ramp_up_sp',
    '_state',
    '_stop_action',
    '_stop_actions',
    '_time_sp',
    ]

    def __init__(self, address=None, name_pattern=SYSTEM_DEVICE_NAME_CONVENTION, name_exact=False, **kwargs):

        if address is not None:
            kwargs['address'] = address
        super(DcMotor, self).__init__(self.SYSTEM_CLASS_NAME, name_pattern, name_exact, **kwargs)

        self._address = None
        self._command = None
        self._commands = None
        self._driver_name = None
        self._duty_cycle = None
        self._duty_cycle_sp = None
        self._polarity = None
        self._ramp_down_sp = None
        self._ramp_up_sp = None
        self._state = None
        self._stop_action = None
        self._stop_actions = None
        self._time_sp = None

    @property
    def address(self):
        """
        Returns the name of the port that this motor is connected to.
        """
        self._address, value = self.get_attr_string(self._address, 'address')
        return value

    @property
    def command(self):
        """
        Sets the command for the motor. Possible values are `run-forever`, `run-timed` and
        `stop`. Not all commands may be supported, so be sure to check the contents
        of the `commands` attribute.
        """
        raise Exception("command is a write-only property!")

    @command.setter
    def command(self, value):
        self._command = self.set_attr_string(self._command, 'command', value)

    @property
    def commands(self):
        """
        Returns a list of commands supported by the motor
        controller.
        """
        self._commands, value = self.get_attr_set(self._commands, 'commands')
        return value

    @property
    def driver_name(self):
        """
        Returns the name of the motor driver that loaded this device. See the list
        of [supported devices] for a list of drivers.
        """
        self._driver_name, value = self.get_attr_string(self._driver_name, 'driver_name')
        return value

    @property
    def duty_cycle(self):
        """
        Shows the current duty cycle of the PWM signal sent to the motor. Values
        are -100 to 100 (-100% to 100%).
        """
        self._duty_cycle, value = self.get_attr_int(self._duty_cycle, 'duty_cycle')
        return value

    @property
    def duty_cycle_sp(self):
        """
        Writing sets the duty cycle setpoint of the PWM signal sent to the motor.
        Valid values are -100 to 100 (-100% to 100%). Reading returns the current
        setpoint.
        """
        self._duty_cycle_sp, value = self.get_attr_int(self._duty_cycle_sp, 'duty_cycle_sp')
        return value

    @duty_cycle_sp.setter
    def duty_cycle_sp(self, value):
        self._duty_cycle_sp = self.set_attr_int(self._duty_cycle_sp, 'duty_cycle_sp', value)

    @property
    def polarity(self):
        """
        Sets the polarity of the motor. Valid values are `normal` and `inversed`.
        """
        self._polarity, value = self.get_attr_string(self._polarity, 'polarity')
        return value

    @polarity.setter
    def polarity(self, value):
        self._polarity = self.set_attr_string(self._polarity, 'polarity', value)

    @property
    def ramp_down_sp(self):
        """
        Sets the time in milliseconds that it take the motor to ramp down from 100%
        to 0%. Valid values are 0 to 10000 (10 seconds). Default is 0.
        """
        self._ramp_down_sp, value = self.get_attr_int(self._ramp_down_sp, 'ramp_down_sp')
        return value

    @ramp_down_sp.setter
    def ramp_down_sp(self, value):
        self._ramp_down_sp = self.set_attr_int(self._ramp_down_sp, 'ramp_down_sp', value)

    @property
    def ramp_up_sp(self):
        """
        Sets the time in milliseconds that it take the motor to up ramp from 0% to
        100%. Valid values are 0 to 10000 (10 seconds). Default is 0.
        """
        self._ramp_up_sp, value = self.get_attr_int(self._ramp_up_sp, 'ramp_up_sp')
        return value

    @ramp_up_sp.setter
    def ramp_up_sp(self, value):
        self._ramp_up_sp = self.set_attr_int(self._ramp_up_sp, 'ramp_up_sp', value)

    @property
    def state(self):
        """
        Gets a list of flags indicating the motor status. Possible
        flags are `running` and `ramping`. `running` indicates that the motor is
        powered. `ramping` indicates that the motor has not yet reached the
        `duty_cycle_sp`.
        """
        self._state, value = self.get_attr_set(self._state, 'state')
        return value

    @property
    def stop_action(self):
        """
        Sets the stop action that will be used when the motor stops. Read
        `stop_actions` to get the list of valid values.
        """
        raise Exception("stop_action is a write-only property!")

    @stop_action.setter
    def stop_action(self, value):
        self._stop_action = self.set_attr_string(self._stop_action, 'stop_action', value)

    @property
    def stop_actions(self):
        """
        Gets a list of stop actions. Valid values are `coast`
        and `brake`.
        """
        self._stop_actions, value = self.get_attr_set(self._stop_actions, 'stop_actions')
        return value

    @property
    def time_sp(self):
        """
        Writing specifies the amount of time the motor will run when using the
        `run-timed` command. Reading returns the current value. Units are in
        milliseconds.
        """
        self._time_sp, value = self.get_attr_int(self._time_sp, 'time_sp')
        return value

    @time_sp.setter
    def time_sp(self, value):
        self._time_sp = self.set_attr_int(self._time_sp, 'time_sp', value)

    #: Run the motor until another command is sent.
    COMMAND_RUN_FOREVER = 'run-forever'

    #: Run the motor for the amount of time specified in `time_sp`
    #: and then stop the motor using the action specified by `stop_action`.
    COMMAND_RUN_TIMED = 'run-timed'

    #: Run the motor at the duty cycle specified by `duty_cycle_sp`.
    #: Unlike other run commands, changing `duty_cycle_sp` while running *will*
    #: take effect immediately.
    COMMAND_RUN_DIRECT = 'run-direct'

    #: Stop any of the run commands before they are complete using the
    #: action specified by `stop_action`.
    COMMAND_STOP = 'stop'

    #: With `normal` polarity, a positive duty cycle will
    #: cause the motor to rotate clockwise.
    POLARITY_NORMAL = 'normal'

    #: With `inversed` polarity, a positive duty cycle will
    #: cause the motor to rotate counter-clockwise.
    POLARITY_INVERSED = 'inversed'

    #: Power will be removed from the motor and it will freely coast to a stop.
    STOP_ACTION_COAST = 'coast'

    #: Power will be removed from the motor and a passive electrical load will
    #: be placed on the motor. This is usually done by shorting the motor terminals
    #: together. This load will absorb the energy from the rotation of the motors and
    #: cause the motor to stop more quickly than coasting.
    STOP_ACTION_BRAKE = 'brake'

    def run_forever(self, **kwargs):
        """
        Run the motor until another command is sent.
        """
        for key in kwargs:
            setattr(self, key, kwargs[key])
        self.command = self.COMMAND_RUN_FOREVER

    def run_timed(self, **kwargs):
        """
        Run the motor for the amount of time specified in `time_sp`
        and then stop the motor using the action specified by `stop_action`.
        """
        for key in kwargs:
            setattr(self, key, kwargs[key])
        self.command = self.COMMAND_RUN_TIMED

    def run_direct(self, **kwargs):
        """
        Run the motor at the duty cycle specified by `duty_cycle_sp`.
        Unlike other run commands, changing `duty_cycle_sp` while running *will*
        take effect immediately.
        """
        for key in kwargs:
            setattr(self, key, kwargs[key])
        self.command = self.COMMAND_RUN_DIRECT

    def stop(self, **kwargs):
        """
        Stop any of the run commands before they are complete using the
        action specified by `stop_action`.
        """
        for key in kwargs:
            setattr(self, key, kwargs[key])
        self.command = self.COMMAND_STOP


class ServoMotor(Device):

    """
    The servo motor class provides a uniform interface for using hobby type
    servo motors.
    """

    SYSTEM_CLASS_NAME = 'servo-motor'
    SYSTEM_DEVICE_NAME_CONVENTION = 'motor*'
    __slots__ = [
    '_address',
    '_command',
    '_driver_name',
    '_max_pulse_sp',
    '_mid_pulse_sp',
    '_min_pulse_sp',
    '_polarity',
    '_position_sp',
    '_rate_sp',
    '_state',
    ]

    def __init__(self, address=None, name_pattern=SYSTEM_DEVICE_NAME_CONVENTION, name_exact=False, **kwargs):

        if address is not None:
            kwargs['address'] = address
        super(ServoMotor, self).__init__(self.SYSTEM_CLASS_NAME, name_pattern, name_exact, **kwargs)

        self._address = None
        self._command = None
        self._driver_name = None
        self._max_pulse_sp = None
        self._mid_pulse_sp = None
        self._min_pulse_sp = None
        self._polarity = None
        self._position_sp = None
        self._rate_sp = None
        self._state = None

    @property
    def address(self):
        """
        Returns the name of the port that this motor is connected to.
        """
        self._address, value = self.get_attr_string(self._address, 'address')
        return value

    @property
    def command(self):
        """
        Sets the command for the servo. Valid values are `run` and `float`. Setting
        to `run` will cause the servo to be driven to the position_sp set in the
        `position_sp` attribute. Setting to `float` will remove power from the motor.
        """
        raise Exception("command is a write-only property!")

    @command.setter
    def command(self, value):
        self._command = self.set_attr_string(self._command, 'command', value)

    @property
    def driver_name(self):
        """
        Returns the name of the motor driver that loaded this device. See the list
        of [supported devices] for a list of drivers.
        """
        self._driver_name, value = self.get_attr_string(self._driver_name, 'driver_name')
        return value

    @property
    def max_pulse_sp(self):
        """
        Used to set the pulse size in milliseconds for the signal that tells the
        servo to drive to the maximum (clockwise) position_sp. Default value is 2400.
        Valid values are 2300 to 2700. You must write to the position_sp attribute for
        changes to this attribute to take effect.
        """
        self._max_pulse_sp, value = self.get_attr_int(self._max_pulse_sp, 'max_pulse_sp')
        return value

    @max_pulse_sp.setter
    def max_pulse_sp(self, value):
        self._max_pulse_sp = self.set_attr_int(self._max_pulse_sp, 'max_pulse_sp', value)

    @property
    def mid_pulse_sp(self):
        """
        Used to set the pulse size in milliseconds for the signal that tells the
        servo to drive to the mid position_sp. Default value is 1500. Valid
        values are 1300 to 1700. For example, on a 180 degree servo, this would be
        90 degrees. On continuous rotation servo, this is the 'neutral' position_sp
        where the motor does not turn. You must write to the position_sp attribute for
        changes to this attribute to take effect.
        """
        self._mid_pulse_sp, value = self.get_attr_int(self._mid_pulse_sp, 'mid_pulse_sp')
        return value

    @mid_pulse_sp.setter
    def mid_pulse_sp(self, value):
        self._mid_pulse_sp = self.set_attr_int(self._mid_pulse_sp, 'mid_pulse_sp', value)

    @property
    def min_pulse_sp(self):
        """
        Used to set the pulse size in milliseconds for the signal that tells the
        servo to drive to the miniumum (counter-clockwise) position_sp. Default value
        is 600. Valid values are 300 to 700. You must write to the position_sp
        attribute for changes to this attribute to take effect.
        """
        self._min_pulse_sp, value = self.get_attr_int(self._min_pulse_sp, 'min_pulse_sp')
        return value

    @min_pulse_sp.setter
    def min_pulse_sp(self, value):
        self._min_pulse_sp = self.set_attr_int(self._min_pulse_sp, 'min_pulse_sp', value)

    @property
    def polarity(self):
        """
        Sets the polarity of the servo. Valid values are `normal` and `inversed`.
        Setting the value to `inversed` will cause the position_sp value to be
        inversed. i.e `-100` will correspond to `max_pulse_sp`, and `100` will
        correspond to `min_pulse_sp`.
        """
        self._polarity, value = self.get_attr_string(self._polarity, 'polarity')
        return value

    @polarity.setter
    def polarity(self, value):
        self._polarity = self.set_attr_string(self._polarity, 'polarity', value)

    @property
    def position_sp(self):
        """
        Reading returns the current position_sp of the servo. Writing instructs the
        servo to move to the specified position_sp. Units are percent. Valid values
        are -100 to 100 (-100% to 100%) where `-100` corresponds to `min_pulse_sp`,
        `0` corresponds to `mid_pulse_sp` and `100` corresponds to `max_pulse_sp`.
        """
        self._position_sp, value = self.get_attr_int(self._position_sp, 'position_sp')
        return value

    @position_sp.setter
    def position_sp(self, value):
        self._position_sp = self.set_attr_int(self._position_sp, 'position_sp', value)

    @property
    def rate_sp(self):
        """
        Sets the rate_sp at which the servo travels from 0 to 100.0% (half of the full
        range of the servo). Units are in milliseconds. Example: Setting the rate_sp
        to 1000 means that it will take a 180 degree servo 2 second to move from 0
        to 180 degrees. Note: Some servo controllers may not support this in which
        case reading and writing will fail with `-EOPNOTSUPP`. In continuous rotation
        servos, this value will affect the rate_sp at which the speed ramps up or down.
        """
        self._rate_sp, value = self.get_attr_int(self._rate_sp, 'rate_sp')
        return value

    @rate_sp.setter
    def rate_sp(self, value):
        self._rate_sp = self.set_attr_int(self._rate_sp, 'rate_sp', value)

    @property
    def state(self):
        """
        Returns a list of flags indicating the state of the servo.
        Possible values are:
        * `running`: Indicates that the motor is powered.
        """
        self._state, value = self.get_attr_set(self._state, 'state')
        return value

    #: Drive servo to the position set in the `position_sp` attribute.
    COMMAND_RUN = 'run'

    #: Remove power from the motor.
    COMMAND_FLOAT = 'float'

    #: With `normal` polarity, a positive duty cycle will
    #: cause the motor to rotate clockwise.
    POLARITY_NORMAL = 'normal'

    #: With `inversed` polarity, a positive duty cycle will
    #: cause the motor to rotate counter-clockwise.
    POLARITY_INVERSED = 'inversed'

    def run(self, **kwargs):
        """
        Drive servo to the position set in the `position_sp` attribute.
        """
        for key in kwargs:
            setattr(self, key, kwargs[key])
        self.command = self.COMMAND_RUN

    def float(self, **kwargs):
        """
        Remove power from the motor.
        """
        for key in kwargs:
            setattr(self, key, kwargs[key])
        self.command = self.COMMAND_FLOAT


class MotorSet(object):

    def __init__(self, motor_specs, desc=None):
        """
        motor_specs is a dictionary such as
        {
            OUTPUT_A : LargeMotor,
            OUTPUT_C : LargeMotor,
        }
        """
        self.motors = OrderedDict()
        for motor_port in sorted(motor_specs.keys()):
            motor_class = motor_specs[motor_port]
            self.motors[motor_port] = motor_class(motor_port)
            self.motors[motor_port].reset()

        self.desc = desc

    def __str__(self):

        if self.desc:
            return self.desc
        else:
            return self.__class__.__name__

    def set_args(self, **kwargs):
        motors = kwargs.get('motors', self.motors.values())

        for motor in motors:
            for key in kwargs:
                if key != 'motors':
                    try:
                        setattr(motor, key, kwargs[key])
                    except AttributeError as e:
                        #log.error("%s %s cannot set %s to %s" % (self, motor, key, kwargs[key]))
                        raise e

    def set_polarity(self, polarity, motors=None):
        valid_choices = (LargeMotor.POLARITY_NORMAL, LargeMotor.POLARITY_INVERSED)

        assert polarity in valid_choices,\
            "%s is an invalid polarity choice, must be %s" % (polarity, ', '.join(valid_choices))
        motors = motors if motors is not None else self.motors.values()

        for motor in motors:
            motor.polarity = polarity

    def _run_command(self, **kwargs):
        motors = kwargs.get('motors', self.motors.values())

        for motor in motors:
            for key in kwargs:
                if key not in ('motors', 'commands'):
                    #log.debug("%s: %s set %s to %s" % (self, motor, key, kwargs[key]))
                    setattr(motor, key, kwargs[key])

        for motor in motors:
            motor.command = kwargs['command']
            #log.debug("%s: %s command %s" % (self, motor, kwargs['command']))

    def run_forever(self, **kwargs):
        kwargs['command'] = LargeMotor.COMMAND_RUN_FOREVER
        self._run_command(**kwargs)

    def run_to_abs_pos(self, **kwargs):
        kwargs['command'] = LargeMotor.COMMAND_RUN_TO_ABS_POS
        self._run_command(**kwargs)

    def run_to_rel_pos(self, **kwargs):
        kwargs['command'] = LargeMotor.COMMAND_RUN_TO_REL_POS
        self._run_command(**kwargs)

    def run_timed(self, **kwargs):
        kwargs['command'] = LargeMotor.COMMAND_RUN_TIMED
        self._run_command(**kwargs)

    def run_direct(self, **kwargs):
        kwargs['command'] = LargeMotor.COMMAND_RUN_DIRECT
        self._run_command(**kwargs)

    def reset(self, motors=None):
        motors = motors if motors is not None else self.motors.values()

        for motor in motors:
            motor.reset()

    def stop(self, motors=None):
        motors = motors if motors is not None else self.motors.values()

        for motor in motors:
            motor.stop()

    def _is_state(self, motors, state):
        motors = motors if motors is not None else self.motors.values()

        for motor in motors:
            if state not in motor.state:
                return False

        return True

    @property
    def is_running(self, motors=None):
        return self._is_state(motors, LargeMotor.STATE_RUNNING)

    @property
    def is_ramping(self, motors=None):
        return self._is_state(motors, LargeMotor.STATE_RAMPING)

    @property
    def is_holding(self, motors=None):
        return self._is_state(motors, LargeMotor.STATE_HOLDING)

    @property
    def is_overloaded(self, motors=None):
        return self._is_state(motors, LargeMotor.STATE_OVERLOADED)

    @property
    def is_stalled(self):
        return self._is_state(motors, LargeMotor.STATE_STALLED)

    def wait(self, cond, timeout=None, motors=None):
        motors = motors if motors is not None else self.motors.values()

        for motor in motors:
            motor.wait(cond, timeout)

    def wait_until_not_moving(self, timeout=None, motors=None):
        motors = motors if motors is not None else self.motors.values()

        for motor in motors:
            motor.wait_until_not_moving(timeout)

    def wait_until(self, s, timeout=None, motors=None):
        motors = motors if motors is not None else self.motors.values()

        for motor in motors:
            motor.wait_until(s, timeout)

    def wait_while(self, s, timeout=None, motors=None):
        motors = motors if motors is not None else self.motors.values()

        for motor in motors:
            motor.wait_while(s, timeout)

    def _block(self):
        self.wait_until('running', timeout=WAIT_RUNNING_TIMEOUT)
        self.wait_until_not_moving()


class MoveTank(MotorSet):
    """
    Controls a pair of motors simultaneously, via individual speed setpoints for each motor.

    Example:

    .. code:: python

        tank_drive = MoveTank(OUTPUT_A, OUTPUT_B)
        # drive in a turn for 10 rotations of the outer motor
        tank_drive.on_for_rotations(50, 75, 10)
    """

    def __init__(self, left_motor_port, right_motor_port, desc=None, motor_class=LargeMotor):
        motor_specs = {
            left_motor_port : motor_class,
            right_motor_port : motor_class,
        }

        MotorSet.__init__(self, motor_specs, desc)
        self.left_motor = self.motors[left_motor_port]
        self.right_motor = self.motors[right_motor_port]
        self.max_speed = self.left_motor.max_speed

    def _unpack_speeds_to_native_units(self, left_speed, right_speed):
        left_speed = self.left_motor._speed_native_units(left_speed, "left_speed")
        right_speed = self.right_motor._speed_native_units(right_speed, "right_speed")

        return (
            left_speed,
            right_speed
        )

    def on_for_degrees(self, left_speed, right_speed, degrees, brake=True, block=True):
        """
        Rotate the motors at 'left_speed & right_speed' for 'degrees'. Speeds
        can be percentages or any SpeedValue implementation.

        If the left speed is not equal to the right speed (i.e., the robot will
        turn), the motor on the outside of the turn will rotate for the full
        ``degrees`` while the motor on the inside will have its requested
        distance calculated according to the expected turn.
        """
        (left_speed_native_units, right_speed_native_units) = self._unpack_speeds_to_native_units(left_speed, right_speed)

        # proof of the following distance calculation: consider the circle formed by each wheel's path
        # v_l = d_l/t, v_r = d_r/t
        # therefore, t = d_l/v_l = d_r/v_r

        if degrees == 0 or (left_speed_native_units == 0 and right_speed_native_units == 0):
            left_degrees = degrees
            right_degrees = degrees

        # larger speed by magnitude is the "outer" wheel, and rotates the full "degrees"
        elif abs(left_speed_native_units) > abs(right_speed_native_units):
            left_degrees = degrees
            right_degrees = abs(right_speed_native_units / left_speed_native_units) * degrees

        else:
            left_degrees = abs(left_speed_native_units / right_speed_native_units) * degrees
            right_degrees = degrees

        # Set all parameters
        self.left_motor._set_rel_position_degrees_and_speed_sp(left_degrees, left_speed_native_units)
        self.left_motor._set_brake(brake)
        self.right_motor._set_rel_position_degrees_and_speed_sp(right_degrees, right_speed_native_units)
        self.right_motor._set_brake(brake)

        log.debug("{}: on_for_degrees {}".format(self, degrees))

        # These debugs involve disk I/O to pull position and position_sp so only uncomment
        # if you need to troubleshoot in more detail.
        # log.debug("{}: left_speed {}, left_speed_native_units {}, left_degrees {}, left-position {}->{}".format(
        #     self, left_speed, left_speed_native_units, left_degrees,
        #     self.left_motor.position, self.left_motor.position_sp))
        # log.debug("{}: right_speed {}, right_speed_native_units {}, right_degrees {}, right-position {}->{}".format(
        #     self, right_speed, right_speed_native_units, right_degrees,
        #     self.right_motor.position, self.right_motor.position_sp))

        # Start the motors
        self.left_motor.run_to_rel_pos()
        self.right_motor.run_to_rel_pos()

        if block:
            self._block()

    def on_for_rotations(self, left_speed, right_speed, rotations, brake=True, block=True):
        """
        Rotate the motors at 'left_speed & right_speed' for 'rotations'. Speeds
        can be percentages or any SpeedValue implementation.

        If the left speed is not equal to the right speed (i.e., the robot will
        turn), the motor on the outside of the turn will rotate for the full
        ``rotations`` while the motor on the inside will have its requested
        distance calculated according to the expected turn.
        """
        MoveTank.on_for_degrees(self, left_speed, right_speed, rotations * 360, brake, block)

    def on_for_seconds(self, left_speed, right_speed, seconds, brake=True, block=True):
        """
        Rotate the motors at 'left_speed & right_speed' for 'seconds'. Speeds
        can be percentages or any SpeedValue implementation.
        """

        if seconds < 0:
            raise ValueError("seconds is negative ({})".format(seconds))

        (left_speed_native_units, right_speed_native_units) = self._unpack_speeds_to_native_units(left_speed, right_speed)

        # Set all parameters
        self.left_motor.speed_sp = int(round(left_speed_native_units))
        self.left_motor.time_sp = int(seconds * 1000)
        self.left_motor._set_brake(brake)
        self.right_motor.speed_sp = int(round(right_speed_native_units))
        self.right_motor.time_sp = int(seconds * 1000)
        self.right_motor._set_brake(brake)

        log.debug("%s: on_for_seconds %ss at left-speed %s, right-speed %s" %
            (self, seconds, left_speed, right_speed))

        # Start the motors
        self.left_motor.run_timed()
        self.right_motor.run_timed()

        if block:
            self._block()

    def on(self, left_speed, right_speed):
        """
        Start rotating the motors according to ``left_speed`` and ``right_speed`` forever.
        Speeds can be percentages or any SpeedValue implementation.
        """
        (left_speed_native_units, right_speed_native_units) = self._unpack_speeds_to_native_units(left_speed, right_speed)

        # Set all parameters
        self.left_motor.speed_sp = int(round(left_speed_native_units))
        self.right_motor.speed_sp = int(round(right_speed_native_units))

        # This debug involves disk I/O to pull speed_sp so only uncomment
        # if you need to troubleshoot in more detail.
        # log.debug("%s: on at left-speed %s, right-speed %s" %
        #     (self, self.left_motor.speed_sp, self.right_motor.speed_sp))

        # Start the motors
        self.left_motor.run_forever()
        self.right_motor.run_forever()

    def off(self, brake=True):
        """
        Stop both motors immediately. Configure both to brake if ``brake`` is
        set.
        """
        self.left_motor._set_brake(brake)
        self.right_motor._set_brake(brake)
        self.left_motor.stop()
        self.right_motor.stop()


class MoveSteering(MoveTank):
    """
    Controls a pair of motors simultaneously, via a single "steering" value and a speed.

    steering [-100, 100]:
        * -100 means turn left on the spot (right motor at 100% forward, left motor at 100% backward),
        *  0   means drive in a straight line, and
        *  100 means turn right on the spot (left motor at 100% forward, right motor at 100% backward).

    "steering" can be any number between -100 and 100.

    Example:

    .. code:: python

        steering_drive = MoveSteering(OUTPUT_A, OUTPUT_B)
        # drive in a turn for 10 rotations of the outer motor
        steering_drive.on_for_rotations(-20, SpeedPercent(75), 10)
    """
    def on_for_rotations(self, steering, speed, rotations, brake=True, block=True):
        """
        Rotate the motors according to the provided ``steering``.

        The distance each motor will travel follows the rules of :meth:`MoveTank.on_for_rotations`.
        """
        (left_speed, right_speed) = self.get_speed_steering(steering, speed)
        MoveTank.on_for_rotations(self, SpeedNativeUnits(left_speed), SpeedNativeUnits(right_speed), rotations, brake, block)

    def on_for_degrees(self, steering, speed, degrees, brake=True, block=True):
        """
        Rotate the motors according to the provided ``steering``.

        The distance each motor will travel follows the rules of :meth:`MoveTank.on_for_degrees`.
        """
        (left_speed, right_speed) = self.get_speed_steering(steering, speed)
        MoveTank.on_for_degrees(self, SpeedNativeUnits(left_speed), SpeedNativeUnits(right_speed), degrees, brake, block)

    def on_for_seconds(self, steering, speed, seconds, brake=True, block=True):
        """
        Rotate the motors according to the provided ``steering`` for ``seconds``.
        """
        (left_speed, right_speed) = self.get_speed_steering(steering, speed)
        MoveTank.on_for_seconds(self, SpeedNativeUnits(left_speed), SpeedNativeUnits(right_speed), seconds, brake, block)

    def on(self, steering, speed):
        """
        Start rotating the motors according to the provided ``steering`` and
        ``speed`` forever.
        """
        (left_speed, right_speed) = self.get_speed_steering(steering, speed)
        MoveTank.on(self, SpeedNativeUnits(left_speed), SpeedNativeUnits(right_speed))

    def get_speed_steering(self, steering, speed):
        """
        Calculate the speed_sp for each motor in a pair to achieve the specified
        steering. Note that calling this function alone will not make the
        motors move, it only calculates the speed. A run_* function must be called
        afterwards to make the motors move.

        steering [-100, 100]:
            * -100 means turn left on the spot (right motor at 100% forward, left motor at 100% backward),
            *  0   means drive in a straight line, and
            *  100 means turn right on the spot (left motor at 100% forward, right motor at 100% backward).

        speed:
            The speed that should be applied to the outmost motor (the one
            rotating faster). The speed of the other motor will be computed
            automatically.
        """

        assert steering >= -100 and steering <= 100,\
            "{} is an invalid steering, must be between -100 and 100 (inclusive)".format(steering)

        # We don't have a good way to make this generic for the pair... so we
        # assume that the left motor's speed stats are the same as the right
        # motor's.
        speed = self.left_motor._speed_native_units(speed)
        left_speed = speed
        right_speed = speed
        speed_factor = (50 - abs(float(steering))) / 50

        if steering >= 0:
            right_speed *= speed_factor
        else:
            left_speed *= speed_factor

        return (left_speed, right_speed)


class MoveDifferential(MoveTank):
    """
    MoveDifferential is a child of MoveTank that adds the following capabilities:

    - drive in a straight line for a specified distance

    - rotate in place in a circle (clockwise or counter clockwise) for a
      specified number of degrees

    - drive in an arc (clockwise or counter clockwise) of a specified radius
      for a specified distance

    New arguments:

    wheel_class - Typically a child class of :class:`ev3dev2.wheel.Wheel`. This is used to
    get the circumference of the wheels of the robot. The circumference is
    needed for several calculations in this class.

    wheel_distance_mm - The distance between the mid point of the two
    wheels of the robot. You may need to do some test drives to find
    the correct value for your robot.  It is not as simple as measuring
    the distance between the midpoints of the two wheels. The weight of
    the robot, center of gravity, etc come into play.

    You can use utils/move_differential.py to call on_arc_left() to do
    some test drives of circles with a radius of 200mm. Adjust your
    wheel_distance_mm until your robot can drive in a perfect circle
    and stop exactly where it started. It does not have to be a circle
    with a radius of 200mm, you can test with any size circle but you do
    not want it to be too small or it will be difficult to test small
    adjustments to wheel_distance_mm.

    Example:

    .. code:: python
        from ev3dev2.motor import OUTPUT_A, OUTPUT_B, MoveDifferential, SpeedRPM
        from ev3dev2.wheel import EV3Tire

        STUD_MM = 8

        # test with a robot that:
        # - uses the standard wheels known as EV3Tire
        # - wheels are 16 studs apart
        mdiff = MoveDifferential(OUTPUT_A, OUTPUT_B, EV3Tire, 16 * STUD_MM)

        # Rotate 90 degrees clockwise
        mdiff.turn_right(SpeedRPM(40), 90)

        # Drive forward 500 mm
        mdiff.on_for_distance(SpeedRPM(40), 500)

        # Drive in arc to the right along an imaginary circle of radius 150 mm.
        # Drive for 700 mm around this imaginary circle.
        mdiff.on_arc_right(SpeedRPM(80), 150, 700)
    """

    def __init__(self, left_motor_port, right_motor_port,
            wheel_class, wheel_distance_mm,
            desc=None, motor_class=LargeMotor):

        MoveTank.__init__(self, left_motor_port, right_motor_port, desc, motor_class)
        self.wheel = wheel_class()
        self.wheel_distance_mm = wheel_distance_mm

        # The circumference of the circle made if this robot were to rotate in place
        self.circumference_mm = self.wheel_distance_mm * pi

        self.min_circle_radius_mm = self.wheel_distance_mm / 2

    def on_for_distance(self, speed, distance_mm, brake=True, block=True):
        """
        Drive distance_mm
        """
        rotations = distance_mm / self.wheel.circumference_mm
        log.debug("%s: on_for_rotations distance_mm %s, rotations %s, speed %s" % (self, distance_mm, rotations, speed))

        MoveTank.on_for_rotations(self, speed, speed, rotations, brake, block)

    def _on_arc(self, speed, radius_mm, distance_mm, brake, block, arc_right):
        """
        Drive in a circle with 'radius' for 'distance'
        """

        if radius_mm < self.min_circle_radius_mm:
            raise ValueError("{}: radius_mm {} is less than min_circle_radius_mm {}" .format(
                    self, radius_mm, self.min_circle_radius_mm))

        # The circle formed at the halfway point between the two wheels is the
        # circle that must have a radius of radius_mm
        circle_outer_mm = 2 * pi * (radius_mm + (self.wheel_distance_mm / 2))
        circle_middle_mm = 2 * pi * radius_mm
        circle_inner_mm = 2 * pi * (radius_mm - (self.wheel_distance_mm / 2))

        if arc_right:
            # The left wheel is making the larger circle and will move at 'speed'
            # The right wheel is making a smaller circle so its speed will be a fraction of the left motor's speed
            left_speed = speed
            right_speed = float(circle_inner_mm/circle_outer_mm) * left_speed

        else:
            # The right wheel is making the larger circle and will move at 'speed'
            # The left wheel is making a smaller circle so its speed will be a fraction of the right motor's speed
            right_speed = speed
            left_speed = float(circle_inner_mm/circle_outer_mm) * right_speed

        log.debug("%s: arc %s, radius %s, distance %s, left-speed %s, right-speed %s, circle_outer_mm %s, circle_middle_mm %s, circle_inner_mm %s" %
            (self, "right" if arc_right else "left",
             radius_mm, distance_mm, left_speed, right_speed,
             circle_outer_mm, circle_middle_mm, circle_inner_mm
            )
        )

        # We know we want the middle circle to be of length distance_mm so
        # calculate the percentage of circle_middle_mm we must travel for the
        # middle of the robot to travel distance_mm.
        circle_middle_percentage = float(distance_mm / circle_middle_mm)

        # Now multiple that percentage by circle_outer_mm to calculate how
        # many mm the outer wheel should travel.
        circle_outer_final_mm = circle_middle_percentage * circle_outer_mm

        outer_wheel_rotations = float(circle_outer_final_mm / self.wheel.circumference_mm)
        outer_wheel_degrees = outer_wheel_rotations * 360

        log.debug("%s: arc %s, circle_middle_percentage %s, circle_outer_final_mm %s, outer_wheel_rotations %s, outer_wheel_degrees %s" %
            (self, "right" if arc_right else "left",
             circle_middle_percentage, circle_outer_final_mm,
             outer_wheel_rotations, outer_wheel_degrees
            )
        )

        MoveTank.on_for_degrees(self, left_speed, right_speed, outer_wheel_degrees, brake, block)

    def on_arc_right(self, speed, radius_mm, distance_mm, brake=True, block=True):
        """
        Drive clockwise in a circle with 'radius_mm' for 'distance_mm'
        """
        self._on_arc(speed, radius_mm, distance_mm, brake, block, True)

    def on_arc_left(self, speed, radius_mm, distance_mm, brake=True, block=True):
        """
        Drive counter-clockwise in a circle with 'radius_mm' for 'distance_mm'
        """
        self._on_arc(speed, radius_mm, distance_mm, brake, block, False)

    def _turn(self, speed, degrees, brake=True, block=True):
        """
        Rotate in place 'degrees'. Both wheels must turn at the same speed for us
        to rotate in place.
        """

        # The distance each wheel needs to travel
        distance_mm = (abs(degrees) / 360) * self.circumference_mm

        # The number of rotations to move distance_mm
        rotations = distance_mm/self.wheel.circumference_mm

        log.debug("%s: turn() degrees %s, distance_mm %s, rotations %s, degrees %s" % (self, degrees, distance_mm, rotations, degrees))

        # If degrees is positive rotate clockwise
        if degrees > 0:
            MoveTank.on_for_rotations(self, speed, speed * -1, rotations, brake, block)

        # If degrees is negative rotate counter-clockwise
        else:
            rotations = distance_mm / self.wheel.circumference_mm
            MoveTank.on_for_rotations(self, speed * -1, speed, rotations, brake, block)

    def turn_right(self, speed, degrees, brake=True, block=True):
        """
        Rotate clockwise 'degrees' in place
        """
        self._turn(speed, abs(degrees), brake, block)

    def turn_left(self, speed, degrees, brake=True, block=True):
        """
        Rotate counter-clockwise 'degrees' in place
        """
        self._turn(speed, abs(degrees) * -1, brake, block)


class MoveJoystick(MoveTank):
    """
    Used to control a pair of motors via a single joystick vector.
    """

    def on(self, x, y, radius=100.0):
        """
        Convert x,y joystick coordinates to left/right motor speed percentages
        and move the motors.

        This will use a classic "arcade drive" algorithm: a full-forward joystick
        goes straight forward and likewise for full-backward. Pushing the joystick
        all the way to one side will make it turn on the spot in that direction.
        Positions in the middle will control how fast the vehicle moves and how
        sharply it turns.

        "x", "y":
            The X and Y coordinates of the joystick's position, with
            (0,0) representing the center position. X is horizontal and Y is vertical.

        radius (default 100):
            The radius of the joystick, controlling the range of the input (x, y) values.
            e.g. if "x" and "y" can be between -1 and 1, radius should be set to "1".
        """

        # If joystick is in the middle stop the tank
        if not x and not y:
            MoveTank.off()
            return

        vector_length = sqrt(x*x + y*y)
        angle = math_degrees(atan2(y, x))

        if angle < 0:
            angle += 360

        # Should not happen but can happen (just by a hair) due to floating point math
        if vector_length > radius:
            vector_length = radius

        (init_left_speed_percentage, init_right_speed_percentage) = MoveJoystick.angle_to_speed_percentage(angle)

        # scale the speed percentages based on vector_length vs. radius
        left_speed_percentage = (init_left_speed_percentage * vector_length) / radius
        right_speed_percentage = (init_right_speed_percentage * vector_length) / radius

    #     log.debug("""
    # x, y                         : %s, %s
    # radius                       : %s
    # angle                        : %s
    # vector length                : %s
    # init left_speed_percentage   : %s
    # init right_speed_percentage  : %s
    # final left_speed_percentage  : %s
    # final right_speed_percentage : %s
    # """ % (x, y, radius, angle, vector_length,
    #         init_left_speed_percentage, init_right_speed_percentage,
    #         left_speed_percentage, right_speed_percentage))

        MoveTank.on(self,
            SpeedPercent(left_speed_percentage),
            SpeedPercent(right_speed_percentage))

    @staticmethod
    def angle_to_speed_percentage(angle):
        """
        The following graphic illustrates the **motor power outputs** for the
        left and right motors based on where the joystick is pointing, of the
        form ``(left power, right power)``::

                                     (1, 1)
                                  . . . . . . .
                               .        |        .
                            .           |           .
                   (0, 1) .             |             . (1, 0)
                        .               |               .
                       .                |                 .
                      .                 |                  .
                     .                  |                   .
                    .                   |                   .
                    .                   |     x-axis        .
            (-1, 1) .---------------------------------------. (1, -1)
                    .                   |                   .
                    .                   |                   .
                     .                  |                  .
                      .                 | y-axis          .
                        .               |               .
                  (0, -1) .             |             . (-1, 0)
                            .           |           .
                               .        |        .
                                  . . . . . . .
                                     (-1, -1)


        The joystick is a circle within a circle where the (x, y) coordinates
        of the joystick form an angle with the x-axis.  Our job is to translate
        this angle into the percentage of power that should be sent to each motor.
        For instance if the joystick is moved all the way to the top of the circle
        we want both motors to move forward with 100% power...that is represented
        above by (1, 1).  If the joystick is moved all the way to the right side of
        the circle we want to rotate clockwise so we move the left motor forward 100%
        and the right motor backwards 100%...so (1, -1).  If the joystick is at
        45 degrees then we move apply (1, 0) to move the left motor forward 100% and
        the right motor stays still.

        The 8 points shown above are pretty easy. For the points in between those 8
        we do some math to figure out what the percentages should be. Take 11.25 degrees
        for example. We look at how the motors transition from 0 degrees to 45 degrees:
        - the left motor is 1 so that is easy
        - the right motor moves from -1 to 0

        We determine how far we are between 0 and 45 degrees (11.25 is 25% of 45) so we
        know that the right motor should be 25% of the way from -1 to 0...so -0.75 is the
        percentage for the right motor at 11.25 degrees.
        """

        if 0 <= angle <= 45:

            # left motor stays at 1
            left_speed_percentage = 1

            # right motor transitions from -1 to 0
            right_speed_percentage = -1 + (angle/45.0)

        elif 45 < angle <= 90:

            # left motor stays at 1
            left_speed_percentage = 1

            # right motor transitions from 0 to 1
            percentage_from_45_to_90 = (angle - 45) / 45.0
            right_speed_percentage = percentage_from_45_to_90

        elif 90 < angle <= 135:

            # left motor transitions from 1 to 0
            percentage_from_90_to_135 = (angle - 90) / 45.0
            left_speed_percentage = 1 - percentage_from_90_to_135

            # right motor stays at 1
            right_speed_percentage = 1

        elif 135 < angle <= 180:

            # left motor transitions from 0 to -1
            percentage_from_135_to_180 = (angle - 135) / 45.0
            left_speed_percentage = -1 * percentage_from_135_to_180

            # right motor stays at 1
            right_speed_percentage = 1

        elif 180 < angle <= 225:

            # left motor transitions from -1 to 0
            percentage_from_180_to_225 = (angle - 180) / 45.0
            left_speed_percentage = -1 + percentage_from_180_to_225

            # right motor transitions from 1 to -1
            # right motor transitions from 1 to 0 between 180 and 202.5
            if angle < 202.5:
                percentage_from_180_to_202 = (angle - 180) / 22.5
                right_speed_percentage = 1 - percentage_from_180_to_202

            # right motor is 0 at 202.5
            elif angle == 202.5:
                right_speed_percentage = 0

            # right motor transitions from 0 to -1 between 202.5 and 225
            else:
                percentage_from_202_to_225 = (angle - 202.5) / 22.5
                right_speed_percentage = -1 * percentage_from_202_to_225

        elif 225 < angle <= 270:

            # left motor transitions from 0 to -1
            percentage_from_225_to_270 = (angle - 225) / 45.0
            left_speed_percentage = -1 * percentage_from_225_to_270

            # right motor stays at -1
            right_speed_percentage = -1

        elif 270 < angle <= 315:

            # left motor stays at -1
            left_speed_percentage = -1

            # right motor transitions from -1 to 0
            percentage_from_270_to_315 = (angle - 270) / 45.0
            right_speed_percentage = -1 + percentage_from_270_to_315

        elif 315 < angle <= 360:

            # left motor transitions from -1 to 1
            # left motor transitions from -1 to 0 between 315 and 337.5
            if angle < 337.5:
                percentage_from_315_to_337 = (angle - 315) / 22.5
                left_speed_percentage = (1 - percentage_from_315_to_337) * -1

            # left motor is 0 at 337.5
            elif angle == 337.5:
                left_speed_percentage = 0

            # left motor transitions from 0 to 1 between 337.5 and 360
            elif angle > 337.5:
                percentage_from_337_to_360 = (angle - 337.5) / 22.5
                left_speed_percentage = percentage_from_337_to_360

            # right motor transitions from 0 to -1
            percentage_from_315_to_360 = (angle - 315) / 45.0
            right_speed_percentage = -1 * percentage_from_315_to_360

        else:
            raise Exception('You created a circle with more than 360 degrees ({})...that is quite the trick'.format(angle))

        return (left_speed_percentage * 100, right_speed_percentage * 100)<|MERGE_RESOLUTION|>--- conflicted
+++ resolved
@@ -987,11 +987,6 @@
         object, enabling use of other units.
         """
         speed = self._speed_native_units(speed)
-<<<<<<< HEAD
-        assert speed, "{}: speed is invalid ({}), motor will not move".format(self, speed)
-
-=======
->>>>>>> f3fe81e8
         self.speed_sp = int(round(speed))
         self.position_sp = position
         self._set_brake(brake)
