# -----------------------------------------------------------------------------
# Copyright (c) 2015 Ralph Hempel <rhempel@hempeldesigngroup.com>
# Copyright (c) 2015 Anton Vanhoucke <antonvh@gmail.com>
# Copyright (c) 2015 Denis Demidov <dennis.demidov@gmail.com>
# Copyright (c) 2015 Eric Pascual <eric@pobot.org>
#
# Permission is hereby granted, free of charge, to any person obtaining a copy
# of this software and associated documentation files (the "Software"), to deal
# in the Software without restriction, including without limitation the rights
# to use, copy, modify, merge, publish, distribute, sublicense, and/or sell
# copies of the Software, and to permit persons to whom the Software is
# furnished to do so, subject to the following conditions:
#
# The above copyright notice and this permission notice shall be included in
# all copies or substantial portions of the Software.
#
# THE SOFTWARE IS PROVIDED "AS IS", WITHOUT WARRANTY OF ANY KIND, EXPRESS OR
# IMPLIED, INCLUDING BUT NOT LIMITED TO THE WARRANTIES OF MERCHANTABILITY,
# FITNESS FOR A PARTICULAR PURPOSE AND NONINFRINGEMENT. IN NO EVENT SHALL THE
# AUTHORS OR COPYRIGHT HOLDERS BE LIABLE FOR ANY CLAIM, DAMAGES OR OTHER
# LIABILITY, WHETHER IN AN ACTION OF CONTRACT, TORT OR OTHERWISE, ARISING FROM,
# OUT OF OR IN CONNECTION WITH THE SOFTWARE OR THE USE OR OTHER DEALINGS IN
# THE SOFTWARE.
# -----------------------------------------------------------------------------

import sys

if sys.version_info < (3, 4):
    raise SystemError('Must be using Python 3.4 or higher')


def is_micropython():
    return sys.implementation.name == "micropython"


def chain_exception(exception, cause):
    if is_micropython():
        raise exception
    else:
        raise exception from cause


try:
    # if we are in a released build, there will be an auto-generated "version"
    # module
    from .version import __version__
except ImportError:
    __version__ = "<unknown>"

import os
import io
import fnmatch
import re
import stat
import errno
from os.path import abspath


def get_current_platform():
    """
    Look in /sys/class/board-info/ to determine the platform type.

    This can return 'ev3', 'evb', 'pistorms', 'brickpi', 'brickpi3' or 'fake'.
    """
    board_info_dir = '/sys/class/board-info/'

    if not os.path.exists(board_info_dir) or os.environ.get("FAKE_SYS"):
        return 'fake'

    for board in os.listdir(board_info_dir):
        uevent_filename = os.path.join(board_info_dir, board, 'uevent')

        if os.path.exists(uevent_filename):
            with open(uevent_filename, 'r') as fh:
                for line in fh.readlines():
                    (key, value) = line.strip().split('=')

                    if key == 'BOARD_INFO_MODEL':

                        if value == 'LEGO MINDSTORMS EV3':
                            return 'ev3'

                        elif value in ('FatcatLab EVB', 'QuestCape'):
                            return 'evb'

                        elif value == 'PiStorms':
                            return 'pistorms'

                        # This is the same for both BrickPi and BrickPi+.
                        # There is not a way to tell the difference.
                        elif value == 'Dexter Industries BrickPi':
                            return 'brickpi'

                        elif value == 'Dexter Industries BrickPi3':
                            return 'brickpi3'

                        elif value == 'FAKE-SYS':
                            return 'fake'

    return None


# -----------------------------------------------------------------------------
def list_device_names(class_path, name_pattern, **kwargs):
    """
    This is a generator function that lists names of all devices matching the
    provided parameters.

    Parameters:
        class_path: class path of the device, a subdirectory of /sys/class.
            For example, '/sys/class/tacho-motor'.
        name_pattern: pattern that device name should match.
            For example, 'sensor*' or 'motor*'. Default value: '*'.
        keyword arguments: used for matching the corresponding device
            attributes. For example, address='outA', or
            driver_name=['lego-ev3-us', 'lego-nxt-us']. When argument value
            is a list, then a match against any entry of the list is
            enough.
    """

    if not os.path.isdir(class_path):
        return

    def matches(attribute, pattern):
        try:
            with io.FileIO(attribute) as f:
                value = f.read().strip().decode()
        except:
            return False

        if isinstance(pattern, list):
            return any([value.find(p) >= 0 for p in pattern])
        else:
            return value.find(pattern) >= 0

    for f in os.listdir(class_path):
        if fnmatch.fnmatch(f, name_pattern):
            path = class_path + '/' + f
            if all([matches(path + '/' + k, kwargs[k]) for k in kwargs]):
                yield f


def library_load_warning_message(library_name, dependent_class):
    return 'Import warning: Failed to import "{}". {} will be unusable!'.format(library_name, dependent_class)


class DeviceNotFound(Exception):
    pass

<<<<<<< HEAD
class DeviceNotDefined(Exception):
    pass

class ThreadNotRunning(Exception):
    pass
=======
>>>>>>> 659f539c

# -----------------------------------------------------------------------------
# Define the base class from which all other ev3dev classes are defined.


class Device(object):
    """The ev3dev device base class"""

    __slots__ = [
        '_path',
        '_device_index',
        '_attr_cache',
        'kwargs',
    ]

    DEVICE_ROOT_PATH = '/sys/class'

    _DEVICE_INDEX = re.compile(r'^.*(\d+)$')

    def __init__(self, class_name, name_pattern='*', name_exact=False, **kwargs):
        """Spin through the Linux sysfs class for the device type and find
        a device that matches the provided name pattern and attributes (if any).

        Parameters:
            class_name: class name of the device, a subdirectory of /sys/class.
                For example, 'tacho-motor'.
            name_pattern: pattern that device name should match.
                For example, 'sensor*' or 'motor*'. Default value: '*'.
            name_exact: when True, assume that the name_pattern provided is the
                exact device name and use it directly.
            keyword arguments: used for matching the corresponding device
                attributes. For example, address='outA', or
                driver_name=['lego-ev3-us', 'lego-nxt-us']. When argument value
                is a list, then a match against any entry of the list is
                enough.

        Example::

            d = ev3dev.Device('tacho-motor', address='outA')
            s = ev3dev.Device('lego-sensor', driver_name=['lego-ev3-us', 'lego-nxt-us'])

        If there was no valid connected device, an error is thrown.
        """

        classpath = abspath(Device.DEVICE_ROOT_PATH + '/' + class_name)
        self.kwargs = kwargs
        self._attr_cache = {}

        def get_index(file):
            match = Device._DEVICE_INDEX.match(file)
            if match:
                return int(match.group(1))
            else:
                return None

        if name_exact:
            self._path = classpath + '/' + name_pattern
            self._device_index = get_index(name_pattern)
        else:
            try:
                name = next(list_device_names(classpath, name_pattern, **kwargs))
                self._path = classpath + '/' + name
                self._device_index = get_index(name)
            except StopIteration:
                self._path = None
                self._device_index = None

                chain_exception(DeviceNotFound("%s is not connected." % self), None)

    def __str__(self):
        if 'address' in self.kwargs:
            return "%s(%s)" % (self.__class__.__name__, self.kwargs.get('address'))
        else:
            return self.__class__.__name__

    def __repr__(self):
        return self.__str__()

    # This allows us to sort lists of Device objects
    def __lt__(self, other):
        return str(self) < str(other)

    def _attribute_file_open(self, name):
        path = os.path.join(self._path, name)
        mode = stat.S_IMODE(os.stat(path)[stat.ST_MODE])
        r_ok = mode & stat.S_IRGRP
        w_ok = mode & stat.S_IWGRP

        if r_ok and w_ok:
            mode_str = 'r+'
        elif w_ok:
            mode_str = 'w'
        else:
            mode_str = 'r'

        return io.FileIO(path, mode_str)

    def _get_attribute(self, attribute, name):
        """Device attribute getter"""
        try:
            if attribute is None:
                attribute = self._attribute_file_open(name)
            else:
                attribute.seek(0)
            return attribute, attribute.read().strip().decode()
        except Exception as ex:
            self._raise_friendly_access_error(ex, name, None)

    def _set_attribute(self, attribute, name, value):
        """Device attribute setter"""
        try:
            if attribute is None:
                attribute = self._attribute_file_open(name)
            else:
                attribute.seek(0)

            if isinstance(value, str):
                value = value.encode()
            attribute.write(value)
            attribute.flush()
        except Exception as ex:
            self._raise_friendly_access_error(ex, name, value)
        return attribute

    def _raise_friendly_access_error(self, driver_error, attribute, value):
        if not isinstance(driver_error, OSError):
            raise driver_error

        driver_errorno = driver_error.args[0] if is_micropython() else driver_error.errno

        if driver_errorno == errno.EINVAL:
            if attribute == "speed_sp":
                try:
                    max_speed = self.max_speed
                except (AttributeError, Exception):
                    chain_exception(ValueError("The given speed value {} was out of range".format(value)), driver_error)
                else:
                    chain_exception(
                        ValueError("The given speed value {} was out of range. Max speed: +/-{}".format(
                            value, max_speed)), driver_error)
            chain_exception(ValueError("One or more arguments were out of range or invalid, value {}".format(value)),
                            driver_error)
        elif driver_errorno == errno.ENODEV or driver_errorno == errno.ENOENT:
            # We will assume that a file-not-found error is the result of a disconnected device
            # rather than a library error. If that isn't the case, at a minimum the underlying
            # error info will be printed for debugging.
            chain_exception(DeviceNotFound("%s is no longer connected" % self), driver_error)
        raise driver_error

    def get_attr_int(self, attribute, name):
        attribute, value = self._get_attribute(attribute, name)
        return attribute, int(value)

    def get_cached_attr_int(self, filehandle, keyword):
        value = self._attr_cache.get(keyword)

        if value is None:
            (filehandle, value) = self.get_attr_int(filehandle, keyword)
            self._attr_cache[keyword] = value

        return (filehandle, value)

    def set_attr_int(self, attribute, name, value):
        return self._set_attribute(attribute, name, str(int(value)))

    def set_attr_raw(self, attribute, name, value):
        return self._set_attribute(attribute, name, value)

    def get_attr_string(self, attribute, name):
        return self._get_attribute(attribute, name)

    def get_cached_attr_string(self, filehandle, keyword):
        value = self._attr_cache.get(keyword)

        if value is None:
            (filehandle, value) = self.get_attr_string(filehandle, keyword)
            self._attr_cache[keyword] = value

        return (filehandle, value)

    def set_attr_string(self, attribute, name, value):
        return self._set_attribute(attribute, name, value)

    def get_attr_line(self, attribute, name):
        return self._get_attribute(attribute, name)

    def get_attr_set(self, attribute, name):
        attribute, value = self.get_attr_line(attribute, name)
        return attribute, [v.strip('[]') for v in value.split()]

    def get_cached_attr_set(self, filehandle, keyword):
        value = self._attr_cache.get(keyword)

        if value is None:
            (filehandle, value) = self.get_attr_set(filehandle, keyword)
            self._attr_cache[keyword] = value

        return (filehandle, value)

    def get_attr_from_set(self, attribute, name):
        attribute, value = self.get_attr_line(attribute, name)
        for a in value.split():
            v = a.strip('[]')
            if v != a:
                return v
        return ""

    @property
    def device_index(self):
        return self._device_index


def list_devices(class_name, name_pattern, **kwargs):
    """
    This is a generator function that takes same arguments as `Device` class
    and enumerates all devices present in the system that match the provided
    arguments.

    Parameters:
        class_name: class name of the device, a subdirectory of /sys/class.
            For example, 'tacho-motor'.
        name_pattern: pattern that device name should match.
            For example, 'sensor*' or 'motor*'. Default value: '*'.
        keyword arguments: used for matching the corresponding device
            attributes. For example, address='outA', or
            driver_name=['lego-ev3-us', 'lego-nxt-us']. When argument value
            is a list, then a match against any entry of the list is
            enough.
    """
    classpath = abspath(Device.DEVICE_ROOT_PATH + '/' + class_name)

    return (Device(class_name, name, name_exact=True) for name in list_device_names(classpath, name_pattern, **kwargs))<|MERGE_RESOLUTION|>--- conflicted
+++ resolved
@@ -147,14 +147,13 @@
 class DeviceNotFound(Exception):
     pass
 
-<<<<<<< HEAD
+
 class DeviceNotDefined(Exception):
     pass
 
+
 class ThreadNotRunning(Exception):
     pass
-=======
->>>>>>> 659f539c
 
 # -----------------------------------------------------------------------------
 # Define the base class from which all other ev3dev classes are defined.
