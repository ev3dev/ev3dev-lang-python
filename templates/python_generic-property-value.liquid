{% for prop in currentClass.propertyValues %}{%
  assign className = currentClass.friendlyName | downcase | underscore_spaces %}{%
<<<<<<< HEAD
  assign propName = prop.propertyName | downcase | underscore_spaces %}{%
  for value in prop.values %}{%
    for line in value.description %}
    # {{ line }}{%
    endfor %}
    {{ propName }}_{{ value.name | downcase | underscore_non_wc }} = '{{ value.name }}'
{% endfor %}{%
=======
  assign propName = prop.propertyName | downcase | underscore_spaces %}

    _propval_{{propName}} = {
{% for value in prop.values %}      '{{value.name}}':'{{value.description}}' ,
{% endfor %}      }{%
endfor %}
{% for prop in currentClass.propertyValues %}{%
  assign propName = prop.propertyName | upcase | underscore_spaces %}{%
  for value in prop.values %} {% assign valueConstName = value.name | upcase | replace:'-','_' | replace:'&','' %}
    {{propName}}_{{valueConstName}} = '{{value.name}}'{%
    endfor %}{%
>>>>>>> 2abd0842
endfor %}<|MERGE_RESOLUTION|>--- conflicted
+++ resolved
@@ -1,6 +1,5 @@
 {% for prop in currentClass.propertyValues %}{%
   assign className = currentClass.friendlyName | downcase | underscore_spaces %}{%
-<<<<<<< HEAD
   assign propName = prop.propertyName | downcase | underscore_spaces %}{%
   for value in prop.values %}{%
     for line in value.description %}
@@ -8,17 +7,10 @@
     endfor %}
     {{ propName }}_{{ value.name | downcase | underscore_non_wc }} = '{{ value.name }}'
 {% endfor %}{%
-=======
-  assign propName = prop.propertyName | downcase | underscore_spaces %}
-
-    _propval_{{propName}} = {
-{% for value in prop.values %}      '{{value.name}}':'{{value.description}}' ,
-{% endfor %}      }{%
 endfor %}
 {% for prop in currentClass.propertyValues %}{%
   assign propName = prop.propertyName | upcase | underscore_spaces %}{%
   for value in prop.values %} {% assign valueConstName = value.name | upcase | replace:'-','_' | replace:'&','' %}
     {{propName}}_{{valueConstName}} = '{{value.name}}'{%
     endfor %}{%
->>>>>>> 2abd0842
 endfor %}