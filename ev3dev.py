#------------------------------------------------------------------------------
# Copyright (c) 2015 Ralph Hempel
# Copyright (c) 2015 Anton Vanhoucke
# Copyright (c) 2015 Denis Demidov
#
# Permission is hereby granted, free of charge, to any person obtaining a copy
# of this software and associated documentation files (the "Software"), to deal
# in the Software without restriction, including without limitation the rights
# to use, copy, modify, merge, publish, distribute, sublicense, and/or sell
# copies of the Software, and to permit persons to whom the Software is
# furnished to do so, subject to the following conditions:
#
# The above copyright notice and this permission notice shall be included in
# all copies or substantial portions of the Software.
#
# THE SOFTWARE IS PROVIDED "AS IS", WITHOUT WARRANTY OF ANY KIND, EXPRESS OR
# IMPLIED, INCLUDING BUT NOT LIMITED TO THE WARRANTIES OF MERCHANTABILITY,
# FITNESS FOR A PARTICULAR PURPOSE AND NONINFRINGEMENT. IN NO EVENT SHALL THE
# AUTHORS OR COPYRIGHT HOLDERS BE LIABLE FOR ANY CLAIM, DAMAGES OR OTHER
# LIABILITY, WHETHER IN AN ACTION OF CONTRACT, TORT OR OTHERWISE, ARISING FROM,
# OUT OF OR IN CONNECTION WITH THE SOFTWARE OR THE USE OR OTHER DEALINGS IN
# THE SOFTWARE.
# -----------------------------------------------------------------------------

#~autogen autogen-header
# Sections of the following code were auto-generated based on spec v0.9.3-pre, rev 2

#~autogen

import os
import os.path
import fnmatch
import numbers
import platform
import fcntl
import array
<<<<<<< HEAD
import mmap
import ctypes
from PIL import Image, ImageDraw
=======
from struct import unpack
>>>>>>> 1364eef6

#------------------------------------------------------------------------------
# Guess platform we are running on
def current_platform():
    machine = platform.machine()
    if machine == 'armv5tejl':
        return 'ev3'
    elif machine == 'armv6l':
        return 'brickpi'
    else:
        return 'unsupported'

#------------------------------------------------------------------------------
# Define the base class from which all other ev3dev classes are defined.

class Device(object):
    """The ev3dev device base class"""

    DEVICE_ROOT_PATH = '/sys/class'

    def __init__(self, class_name, name='*', **kwargs ):
        """Spin through the Linux sysfs class for the device type and find
        a device that matches the provided name and attributes (if any).

        Parameters:
            class_name: class name of the device, a subdirectory of /sys/class.
                For example, 'tacho-motor'.
            name: pattern that device name should match.
                For example, 'sensor*' or 'motor*'. Default value: '*'.
            keyword arguments: used for matching the corresponding device
                attributes. For example, port_name='outA', or
                driver_name=['lego-ev3-us', 'lego-nxt-us']. When argument value
                is a list, then a match against any entry of the list is
                enough.

        Example:
            d = ev3dev.Device('tacho-motor', port_name='outA')
            s = ev3dev.Device('lego-sensor', driver_name=['lego-ev3-us', 'lego-nxt-us'])

        When connected succesfully, the `connected` attribute is set to True.
        """

        classpath = os.path.abspath( Device.DEVICE_ROOT_PATH + '/' + class_name )
        self.filehandle_cache = {}

        for file in os.listdir( classpath ):
            if fnmatch.fnmatch(file, name):
                self._path = os.path.abspath( classpath + '/' + file )

                # See if requested attributes match:
                if all([self._matches(k, kwargs[k]) for k in kwargs]):
                    self.connected = True
                    return

        self._path = ''
        self.connected = False

    def _matches(self, attribute, pattern):
        """Test if attribute value matches pattern (that is, if pattern is a
        substring of attribute value).  If pattern is a list, then a match with
        any one entry is enough.
        """
        value = self._get_attribute(attribute)
        if isinstance(pattern, list):
            return any([value.find(pat) >= 0 for pat in pattern])
        else:
            return value.find(pattern) >= 0

    def _attribute_file( self, attribute, mode, reopen=False ):
        """Manages the file handle cache and opening the files in the correct mode"""

        attribute_name = os.path.abspath( self._path + '/' + attribute )

        if attribute_name not in self.filehandle_cache:
            f = open( attribute_name, mode )
            self.filehandle_cache[attribute_name] = f
        elif reopen == True:
            self.filehandle_cache[attribute_name].close()
            f = open( attribute_name, mode )
            self.filehandle_cache[attribute_name] = f
        else:
            f = self.filehandle_cache[attribute_name]
        return f

    def _get_attribute( self, attribute ):
        """Device attribute getter"""
        f = self._attribute_file( attribute, 'r' )
        try:
            f.seek(0)
            value = f.read()
        except IOError:
            f = self._attribute_file( attribute, 'w+', True )
            value = f.read()
        return value.strip()

    def _set_attribute( self, attribute, value ):
        """Device attribute setter"""
        f = self._attribute_file( attribute, 'w' )
        try:
            f.seek(0)
            f.write( value )
            f.flush()
        except IOError:
            f = self._attribute_file( attribute, 'w+', True )
            f.write( value )
            f.flush()

    def get_attr_int( self, attribute ):
        return int( self._get_attribute( attribute ) )

    def set_attr_int( self, attribute, value ):
        self._set_attribute( attribute, '{0:d}'.format( int(value) ) )

    def get_attr_string( self, attribute ):
        return self._get_attribute( attribute )

    def set_attr_string( self, attribute, value ):
        self._set_attribute( attribute, "{0}".format(value) )

    def get_attr_line( self, attribute ):
        return self._get_attribute( attribute )

    def get_attr_set( self, attribute ):
        return [v.strip('[]') for v in self.get_attr_line( attribute ).split()]

    def get_attr_from_set( self, attribute ):
        for a in self.get_attr_line( attribute ).split():
            v = a.strip( '[]' )
            if v != a:
                return v
        return ""

#~autogen generic-class classes.motor>currentClass

class Motor(Device):

    """
    The motor class provides a uniform interface for using motors with
    positional and directional feedback such as the EV3 and NXT motors.
    This feedback allows for precise control of the motors. This is the
    most common type of motor, so we just call it `motor`.
    """

    SYSTEM_CLASS_NAME = 'tacho-motor'
    SYSTEM_DEVICE_NAME_CONVENTION = 'motor*'

    def __init__(self, port=None, name=SYSTEM_DEVICE_NAME_CONVENTION, **kwargs):
        if port is not None:
            kwargs['port_name'] = port
        Device.__init__(self, self.SYSTEM_CLASS_NAME, name, **kwargs)

#~autogen
#~autogen generic-get-set classes.motor>currentClass


    @property
    def command(self):
        """
        Sends a command to the motor controller. See `commands` for a list of
        possible values.
        """
        raise Exception( "command is a write-only property!" )

    @command.setter
    def command(self, value):
        self.set_attr_string( 'command', value )

    @property
    def commands(self):
        """
        Returns a list of commands that are supported by the motor
        controller. Possible values are `run-forever`, `run-to-abs-pos`, `run-to-rel-pos`,
        `run-timed`, `run-direct`, `stop` and `reset`. Not all commands may be supported.
        `run-forever` will cause the motor to run until another command is sent.
        `run-to-abs-pos` will run to an absolute position specified by `position_sp`
        and then stop using the command specified in `stop_command`.
        `run-to-rel-pos` will run to a position relative to the current `position` value.
        The new position will be current `position` + `position_sp`. When the new
        position is reached, the motor will stop using the command specified by `stop_command`.
        `run-timed` will run the motor for the amount of time specified in `time_sp`
        and then stop the motor using the command specified by `stop_command`.
        `run-direct` will run the motor at the duty cycle specified by `duty_cycle_sp`.
        Unlike other run commands, changing `duty_cycle_sp` while running *will*
        take effect immediately.
        `stop` will stop any of the run commands before they are complete using the
        command specified by `stop_command`.
        `reset` will reset all of the motor parameter attributes to their default value.
        This will also have the effect of stopping the motor.
        """
        return self.get_attr_set( 'commands' )

    @property
    def count_per_rot(self):
        """
        Returns the number of tacho counts in one rotation of the motor. Tacho counts
        are used by the position and speed attributes, so you can use this value
        to convert rotations or degrees to tacho counts. In the case of linear
        actuators, the units here will be counts per centimeter.
        """
        return self.get_attr_int( 'count_per_rot' )

    @property
    def driver_name(self):
        """
        Returns the name of the driver that provides this tacho motor device.
        """
        return self.get_attr_string( 'driver_name' )

    @property
    def duty_cycle(self):
        """
        Returns the current duty cycle of the motor. Units are percent. Values
        are -100 to 100.
        """
        return self.get_attr_int( 'duty_cycle' )

    @property
    def duty_cycle_sp(self):
        """
        Writing sets the duty cycle setpoint. Reading returns the current value.
        Units are in percent. Valid values are -100 to 100. A negative value causes
        the motor to rotate in reverse. This value is only used when `speed_regulation`
        is off.
        """
        return self.get_attr_int( 'duty_cycle_sp' )

    @duty_cycle_sp.setter
    def duty_cycle_sp(self, value):
        self.set_attr_int( 'duty_cycle_sp', value )

    @property
    def encoder_polarity(self):
        """
        Sets the polarity of the rotary encoder. This is an advanced feature to all
        use of motors that send inversed encoder signals to the EV3. This should
        be set correctly by the driver of a device. It You only need to change this
        value if you are using a unsupported device. Valid values are `normal` and
        `inversed`.
        """
        return self.get_attr_string( 'encoder_polarity' )

    @encoder_polarity.setter
    def encoder_polarity(self, value):
        self.set_attr_string( 'encoder_polarity', value )

    @property
    def polarity(self):
        """
        Sets the polarity of the motor. With `normal` polarity, a positive duty
        cycle will cause the motor to rotate clockwise. With `inversed` polarity,
        a positive duty cycle will cause the motor to rotate counter-clockwise.
        Valid values are `normal` and `inversed`.
        """
        return self.get_attr_string( 'polarity' )

    @polarity.setter
    def polarity(self, value):
        self.set_attr_string( 'polarity', value )

    @property
    def port_name(self):
        """
        Returns the name of the port that the motor is connected to.
        """
        return self.get_attr_string( 'port_name' )

    @property
    def position(self):
        """
        Returns the current position of the motor in pulses of the rotary
        encoder. When the motor rotates clockwise, the position will increase.
        Likewise, rotating counter-clockwise causes the position to decrease.
        Writing will set the position to that value.
        """
        return self.get_attr_int( 'position' )

    @position.setter
    def position(self, value):
        self.set_attr_int( 'position', value )

    @property
    def position_p(self):
        """
        The proportional constant for the position PID.
        """
        return self.get_attr_int( 'hold_pid/Kp' )

    @position_p.setter
    def position_p(self, value):
        self.set_attr_int( 'hold_pid/Kp', value )

    @property
    def position_i(self):
        """
        The integral constant for the position PID.
        """
        return self.get_attr_int( 'hold_pid/Ki' )

    @position_i.setter
    def position_i(self, value):
        self.set_attr_int( 'hold_pid/Ki', value )

    @property
    def position_d(self):
        """
        The derivative constant for the position PID.
        """
        return self.get_attr_int( 'hold_pid/Kd' )

    @position_d.setter
    def position_d(self, value):
        self.set_attr_int( 'hold_pid/Kd', value )

    @property
    def position_sp(self):
        """
        Writing specifies the target position for the `run-to-abs-pos` and `run-to-rel-pos`
        commands. Reading returns the current value. Units are in tacho counts. You
        can use the value returned by `counts_per_rot` to convert tacho counts to/from
        rotations or degrees.
        """
        return self.get_attr_int( 'position_sp' )

    @position_sp.setter
    def position_sp(self, value):
        self.set_attr_int( 'position_sp', value )

    @property
    def speed(self):
        """
        Returns the current motor speed in tacho counts per second. Not, this is
        not necessarily degrees (although it is for LEGO motors). Use the `count_per_rot`
        attribute to convert this value to RPM or deg/sec.
        """
        return self.get_attr_int( 'speed' )

    @property
    def speed_sp(self):
        """
        Writing sets the target speed in tacho counts per second used when `speed_regulation`
        is on. Reading returns the current value.  Use the `count_per_rot` attribute
        to convert RPM or deg/sec to tacho counts per second.
        """
        return self.get_attr_int( 'speed_sp' )

    @speed_sp.setter
    def speed_sp(self, value):
        self.set_attr_int( 'speed_sp', value )

    @property
    def ramp_up_sp(self):
        """
        Writing sets the ramp up setpoint. Reading returns the current value. Units
        are in milliseconds. When set to a value > 0, the motor will ramp the power
        sent to the motor from 0 to 100% duty cycle over the span of this setpoint
        when starting the motor. If the maximum duty cycle is limited by `duty_cycle_sp`
        or speed regulation, the actual ramp time duration will be less than the setpoint.
        """
        return self.get_attr_int( 'ramp_up_sp' )

    @ramp_up_sp.setter
    def ramp_up_sp(self, value):
        self.set_attr_int( 'ramp_up_sp', value )

    @property
    def ramp_down_sp(self):
        """
        Writing sets the ramp down setpoint. Reading returns the current value. Units
        are in milliseconds. When set to a value > 0, the motor will ramp the power
        sent to the motor from 100% duty cycle down to 0 over the span of this setpoint
        when stopping the motor. If the starting duty cycle is less than 100%, the
        ramp time duration will be less than the full span of the setpoint.
        """
        return self.get_attr_int( 'ramp_down_sp' )

    @ramp_down_sp.setter
    def ramp_down_sp(self, value):
        self.set_attr_int( 'ramp_down_sp', value )

    @property
    def speed_regulation_enabled(self):
        """
        Turns speed regulation on or off. If speed regulation is on, the motor
        controller will vary the power supplied to the motor to try to maintain the
        speed specified in `speed_sp`. If speed regulation is off, the controller
        will use the power specified in `duty_cycle_sp`. Valid values are `on` and
        `off`.
        """
        return self.get_attr_string( 'speed_regulation' )

    @speed_regulation_enabled.setter
    def speed_regulation_enabled(self, value):
        self.set_attr_string( 'speed_regulation', value )

    @property
    def speed_regulation_p(self):
        """
        The proportional constant for the speed regulation PID.
        """
        return self.get_attr_int( 'speed_pid/Kp' )

    @speed_regulation_p.setter
    def speed_regulation_p(self, value):
        self.set_attr_int( 'speed_pid/Kp', value )

    @property
    def speed_regulation_i(self):
        """
        The integral constant for the speed regulation PID.
        """
        return self.get_attr_int( 'speed_pid/Ki' )

    @speed_regulation_i.setter
    def speed_regulation_i(self, value):
        self.set_attr_int( 'speed_pid/Ki', value )

    @property
    def speed_regulation_d(self):
        """
        The derivative constant for the speed regulation PID.
        """
        return self.get_attr_int( 'speed_pid/Kd' )

    @speed_regulation_d.setter
    def speed_regulation_d(self, value):
        self.set_attr_int( 'speed_pid/Kd', value )

    @property
    def state(self):
        """
        Reading returns a list of state flags. Possible flags are
        `running`, `ramping` `holding` and `stalled`.
        """
        return self.get_attr_set( 'state' )

    @property
    def stop_command(self):
        """
        Reading returns the current stop command. Writing sets the stop command.
        The value determines the motors behavior when `command` is set to `stop`.
        Also, it determines the motors behavior when a run command completes. See
        `stop_commands` for a list of possible values.
        """
        return self.get_attr_string( 'stop_command' )

    @stop_command.setter
    def stop_command(self, value):
        self.set_attr_string( 'stop_command', value )

    @property
    def stop_commands(self):
        """
        Returns a list of stop modes supported by the motor controller.
        Possible values are `coast`, `brake` and `hold`. `coast` means that power will
        be removed from the motor and it will freely coast to a stop. `brake` means
        that power will be removed from the motor and a passive electrical load will
        be placed on the motor. This is usually done by shorting the motor terminals
        together. This load will absorb the energy from the rotation of the motors and
        cause the motor to stop more quickly than coasting. `hold` does not remove
        power from the motor. Instead it actively try to hold the motor at the current
        position. If an external force tries to turn the motor, the motor will 'push
        back' to maintain its position.
        """
        return self.get_attr_set( 'stop_commands' )

    @property
    def time_sp(self):
        """
        Writing specifies the amount of time the motor will run when using the
        `run-timed` command. Reading returns the current value. Units are in
        milliseconds.
        """
        return self.get_attr_int( 'time_sp' )

    @time_sp.setter
    def time_sp(self, value):
        self.set_attr_int( 'time_sp', value )


#~autogen
#~autogen generic-property-value classes.motor>currentClass

    # Run the motor until another command is sent.
    COMMAND_RUN_FOREVER = 'run-forever'

    # Run to an absolute position specified by `position_sp` and then
    # stop using the command specified in `stop_command`.
    COMMAND_RUN_TO_ABS_POS = 'run-to-abs-pos'

    # Run to a position relative to the current `position` value.
    # The new position will be current `position` + `position_sp`.
    # When the new position is reached, the motor will stop using
    # the command specified by `stop_command`.
    COMMAND_RUN_TO_REL_POS = 'run-to-rel-pos'

    # Run the motor for the amount of time specified in `time_sp`
    # and then stop the motor using the command specified by `stop_command`.
    COMMAND_RUN_TIMED = 'run-timed'

    # Run the motor at the duty cycle specified by `duty_cycle_sp`.
    # Unlike other run commands, changing `duty_cycle_sp` while running *will*
    # take effect immediately.
    COMMAND_RUN_DIRECT = 'run-direct'

    # Stop any of the run commands before they are complete using the
    # command specified by `stop_command`.
    COMMAND_STOP = 'stop'

    # Reset all of the motor parameter attributes to their default value.
    # This will also have the effect of stopping the motor.
    COMMAND_RESET = 'reset'

    # Sets the normal polarity of the rotary encoder.
    ENCODER_POLARITY_NORMAL = 'normal'

    # Sets the inversed polarity of the rotary encoder.
    ENCODER_POLARITY_INVERSED = 'inversed'

    # With `normal` polarity, a positive duty cycle will
    # cause the motor to rotate clockwise.
    POLARITY_NORMAL = 'normal'

    # With `inversed` polarity, a positive duty cycle will
    # cause the motor to rotate counter-clockwise.
    POLARITY_INVERSED = 'inversed'

    # The motor controller will vary the power supplied to the motor
    # to try to maintain the speed specified in `speed_sp`.
    SPEED_REGULATION_ON = 'on'

    # The motor controller will use the power specified in `duty_cycle_sp`.
    SPEED_REGULATION_OFF = 'off'

    # Power will be removed from the motor and it will freely coast to a stop.
    STOP_COMMAND_COAST = 'coast'

    # Power will be removed from the motor and a passive electrical load will
    # be placed on the motor. This is usually done by shorting the motor terminals
    # together. This load will absorb the energy from the rotation of the motors and
    # cause the motor to stop more quickly than coasting.
    STOP_COMMAND_BRAKE = 'brake'

    # Does not remove power from the motor. Instead it actively try to hold the motor
    # at the current position. If an external force tries to turn the motor, the motor
    # will ``push back`` to maintain its position.
    STOP_COMMAND_HOLD = 'hold'


#~autogen
#~autogen motor_commands classes.motor>currentClass

    def run_forever( self, **kwargs ):
        """Run the motor until another command is sent.
        """
        for key in kwargs:
            setattr(self, key, kwargs[key])
        self.command = 'run-forever'

    def run_to_abs_pos( self, **kwargs ):
        """Run to an absolute position specified by `position_sp` and then
        stop using the command specified in `stop_command`.
        """
        for key in kwargs:
            setattr(self, key, kwargs[key])
        self.command = 'run-to-abs-pos'

    def run_to_rel_pos( self, **kwargs ):
        """Run to a position relative to the current `position` value.
        The new position will be current `position` + `position_sp`.
        When the new position is reached, the motor will stop using
        the command specified by `stop_command`.
        """
        for key in kwargs:
            setattr(self, key, kwargs[key])
        self.command = 'run-to-rel-pos'

    def run_timed( self, **kwargs ):
        """Run the motor for the amount of time specified in `time_sp`
        and then stop the motor using the command specified by `stop_command`.
        """
        for key in kwargs:
            setattr(self, key, kwargs[key])
        self.command = 'run-timed'

    def run_direct( self, **kwargs ):
        """Run the motor at the duty cycle specified by `duty_cycle_sp`.
        Unlike other run commands, changing `duty_cycle_sp` while running *will*
        take effect immediately.
        """
        for key in kwargs:
            setattr(self, key, kwargs[key])
        self.command = 'run-direct'

    def stop( self, **kwargs ):
        """Stop any of the run commands before they are complete using the
        command specified by `stop_command`.
        """
        for key in kwargs:
            setattr(self, key, kwargs[key])
        self.command = 'stop'

    def reset( self, **kwargs ):
        """Reset all of the motor parameter attributes to their default value.
        This will also have the effect of stopping the motor.
        """
        for key in kwargs:
            setattr(self, key, kwargs[key])
        self.command = 'reset'


#~autogen
#~autogen generic-class classes.largeMotor>currentClass

class LargeMotor(Motor):

    """
    EV3 large servo motor
    """

    SYSTEM_CLASS_NAME = Motor.SYSTEM_CLASS_NAME
    SYSTEM_DEVICE_NAME_CONVENTION = Motor.SYSTEM_DEVICE_NAME_CONVENTION

    def __init__(self, port=None, name=SYSTEM_DEVICE_NAME_CONVENTION, **kwargs):
        if port is not None:
            kwargs['port_name'] = port
        Device.__init__(self, self.SYSTEM_CLASS_NAME, name, driver_name=['lego-ev3-l-motor'], **kwargs)

#~autogen
#~autogen generic-class classes.mediumMotor>currentClass

class MediumMotor(Motor):

    """
    EV3 medium servo motor
    """

    SYSTEM_CLASS_NAME = Motor.SYSTEM_CLASS_NAME
    SYSTEM_DEVICE_NAME_CONVENTION = Motor.SYSTEM_DEVICE_NAME_CONVENTION

    def __init__(self, port=None, name=SYSTEM_DEVICE_NAME_CONVENTION, **kwargs):
        if port is not None:
            kwargs['port_name'] = port
        Device.__init__(self, self.SYSTEM_CLASS_NAME, name, driver_name=['lego-ev3-m-motor'], **kwargs)

#~autogen
#~autogen generic-class classes.dcMotor>currentClass

class DcMotor(Device):

    """
    The DC motor class provides a uniform interface for using regular DC motors
    with no fancy controls or feedback. This includes LEGO MINDSTORMS RCX motors
    and LEGO Power Functions motors.
    """

    SYSTEM_CLASS_NAME = 'dc-motor'
    SYSTEM_DEVICE_NAME_CONVENTION = 'motor*'

    def __init__(self, port=None, name=SYSTEM_DEVICE_NAME_CONVENTION, **kwargs):
        if port is not None:
            kwargs['port_name'] = port
        Device.__init__(self, self.SYSTEM_CLASS_NAME, name, **kwargs)

#~autogen
#~autogen generic-get-set classes.dcMotor>currentClass


    @property
    def command(self):
        """
        Sets the command for the motor. Possible values are `run-forever`, `run-timed` and
        `stop`. Not all commands may be supported, so be sure to check the contents
        of the `commands` attribute.
        """
        raise Exception( "command is a write-only property!" )

    @command.setter
    def command(self, value):
        self.set_attr_string( 'command', value )

    @property
    def commands(self):
        """
        Returns a list of commands supported by the motor
        controller.
        """
        return self.get_attr_set( 'commands' )

    @property
    def driver_name(self):
        """
        Returns the name of the motor driver that loaded this device. See the list
        of [supported devices] for a list of drivers.
        """
        return self.get_attr_string( 'driver_name' )

    @property
    def duty_cycle(self):
        """
        Shows the current duty cycle of the PWM signal sent to the motor. Values
        are -100 to 100 (-100% to 100%).
        """
        return self.get_attr_int( 'duty_cycle' )

    @property
    def duty_cycle_sp(self):
        """
        Writing sets the duty cycle setpoint of the PWM signal sent to the motor.
        Valid values are -100 to 100 (-100% to 100%). Reading returns the current
        setpoint.
        """
        return self.get_attr_int( 'duty_cycle_sp' )

    @duty_cycle_sp.setter
    def duty_cycle_sp(self, value):
        self.set_attr_int( 'duty_cycle_sp', value )

    @property
    def polarity(self):
        """
        Sets the polarity of the motor. Valid values are `normal` and `inversed`.
        """
        return self.get_attr_string( 'polarity' )

    @polarity.setter
    def polarity(self, value):
        self.set_attr_string( 'polarity', value )

    @property
    def port_name(self):
        """
        Returns the name of the port that the motor is connected to.
        """
        return self.get_attr_string( 'port_name' )

    @property
    def ramp_down_sp(self):
        """
        Sets the time in milliseconds that it take the motor to ramp down from 100%
        to 0%. Valid values are 0 to 10000 (10 seconds). Default is 0.
        """
        return self.get_attr_int( 'ramp_down_sp' )

    @ramp_down_sp.setter
    def ramp_down_sp(self, value):
        self.set_attr_int( 'ramp_down_sp', value )

    @property
    def ramp_up_sp(self):
        """
        Sets the time in milliseconds that it take the motor to up ramp from 0% to
        100%. Valid values are 0 to 10000 (10 seconds). Default is 0.
        """
        return self.get_attr_int( 'ramp_up_sp' )

    @ramp_up_sp.setter
    def ramp_up_sp(self, value):
        self.set_attr_int( 'ramp_up_sp', value )

    @property
    def state(self):
        """
        Gets a list of flags indicating the motor status. Possible
        flags are `running` and `ramping`. `running` indicates that the motor is
        powered. `ramping` indicates that the motor has not yet reached the
        `duty_cycle_sp`.
        """
        return self.get_attr_set( 'state' )

    @property
    def stop_command(self):
        """
        Sets the stop command that will be used when the motor stops. Read
        `stop_commands` to get the list of valid values.
        """
        raise Exception( "stop_command is a write-only property!" )

    @stop_command.setter
    def stop_command(self, value):
        self.set_attr_string( 'stop_command', value )

    @property
    def stop_commands(self):
        """
        Gets a list of stop commands. Valid values are `coast`
        and `brake`.
        """
        return self.get_attr_set( 'stop_commands' )

    @property
    def time_sp(self):
        """
        Writing specifies the amount of time the motor will run when using the
        `run-timed` command. Reading returns the current value. Units are in
        milliseconds.
        """
        return self.get_attr_int( 'time_sp' )

    @time_sp.setter
    def time_sp(self, value):
        self.set_attr_int( 'time_sp', value )


#~autogen
#~autogen generic-property-value classes.dcMotor>currentClass

    # Run the motor until another command is sent.
    COMMAND_RUN_FOREVER = 'run-forever'

    # Run the motor for the amount of time specified in `time_sp`
    # and then stop the motor using the command specified by `stop_command`.
    COMMAND_RUN_TIMED = 'run-timed'

    # Run the motor at the duty cycle specified by `duty_cycle_sp`.
    # Unlike other run commands, changing `duty_cycle_sp` while running *will*
    # take effect immediately.
    COMMAND_RUN_DIRECT = 'run-direct'

    # Stop any of the run commands before they are complete using the
    # command specified by `stop_command`.
    COMMAND_STOP = 'stop'

    # With `normal` polarity, a positive duty cycle will
    # cause the motor to rotate clockwise.
    POLARITY_NORMAL = 'normal'

    # With `inversed` polarity, a positive duty cycle will
    # cause the motor to rotate counter-clockwise.
    POLARITY_INVERSED = 'inversed'

    # Power will be removed from the motor and it will freely coast to a stop.
    STOP_COMMAND_COAST = 'coast'

    # Power will be removed from the motor and a passive electrical load will
    # be placed on the motor. This is usually done by shorting the motor terminals
    # together. This load will absorb the energy from the rotation of the motors and
    # cause the motor to stop more quickly than coasting.
    STOP_COMMAND_BRAKE = 'brake'


#~autogen

#~autogen motor_commands classes.dcMotor>currentClass

    def run_forever( self, **kwargs ):
        """Run the motor until another command is sent.
        """
        for key in kwargs:
            setattr(self, key, kwargs[key])
        self.command = 'run-forever'

    def run_timed( self, **kwargs ):
        """Run the motor for the amount of time specified in `time_sp`
        and then stop the motor using the command specified by `stop_command`.
        """
        for key in kwargs:
            setattr(self, key, kwargs[key])
        self.command = 'run-timed'

    def run_direct( self, **kwargs ):
        """Run the motor at the duty cycle specified by `duty_cycle_sp`.
        Unlike other run commands, changing `duty_cycle_sp` while running *will*
        take effect immediately.
        """
        for key in kwargs:
            setattr(self, key, kwargs[key])
        self.command = 'run-direct'

    def stop( self, **kwargs ):
        """Stop any of the run commands before they are complete using the
        command specified by `stop_command`.
        """
        for key in kwargs:
            setattr(self, key, kwargs[key])
        self.command = 'stop'


#~autogen
#~autogen generic-class classes.servoMotor>currentClass

class ServoMotor(Device):

    """
    The servo motor class provides a uniform interface for using hobby type
    servo motors.
    """

    SYSTEM_CLASS_NAME = 'servo-motor'
    SYSTEM_DEVICE_NAME_CONVENTION = 'motor*'

    def __init__(self, port=None, name=SYSTEM_DEVICE_NAME_CONVENTION, **kwargs):
        if port is not None:
            kwargs['port_name'] = port
        Device.__init__(self, self.SYSTEM_CLASS_NAME, name, **kwargs)

#~autogen
#~autogen generic-get-set classes.servoMotor>currentClass


    @property
    def command(self):
        """
        Sets the command for the servo. Valid values are `run` and `float`. Setting
        to `run` will cause the servo to be driven to the position_sp set in the
        `position_sp` attribute. Setting to `float` will remove power from the motor.
        """
        raise Exception( "command is a write-only property!" )

    @command.setter
    def command(self, value):
        self.set_attr_string( 'command', value )

    @property
    def driver_name(self):
        """
        Returns the name of the motor driver that loaded this device. See the list
        of [supported devices] for a list of drivers.
        """
        return self.get_attr_string( 'driver_name' )

    @property
    def max_pulse_sp(self):
        """
        Used to set the pulse size in milliseconds for the signal that tells the
        servo to drive to the maximum (clockwise) position_sp. Default value is 2400.
        Valid values are 2300 to 2700. You must write to the position_sp attribute for
        changes to this attribute to take effect.
        """
        return self.get_attr_int( 'max_pulse_sp' )

    @max_pulse_sp.setter
    def max_pulse_sp(self, value):
        self.set_attr_int( 'max_pulse_sp', value )

    @property
    def mid_pulse_sp(self):
        """
        Used to set the pulse size in milliseconds for the signal that tells the
        servo to drive to the mid position_sp. Default value is 1500. Valid
        values are 1300 to 1700. For example, on a 180 degree servo, this would be
        90 degrees. On continuous rotation servo, this is the 'neutral' position_sp
        where the motor does not turn. You must write to the position_sp attribute for
        changes to this attribute to take effect.
        """
        return self.get_attr_int( 'mid_pulse_sp' )

    @mid_pulse_sp.setter
    def mid_pulse_sp(self, value):
        self.set_attr_int( 'mid_pulse_sp', value )

    @property
    def min_pulse_sp(self):
        """
        Used to set the pulse size in milliseconds for the signal that tells the
        servo to drive to the miniumum (counter-clockwise) position_sp. Default value
        is 600. Valid values are 300 to 700. You must write to the position_sp
        attribute for changes to this attribute to take effect.
        """
        return self.get_attr_int( 'min_pulse_sp' )

    @min_pulse_sp.setter
    def min_pulse_sp(self, value):
        self.set_attr_int( 'min_pulse_sp', value )

    @property
    def polarity(self):
        """
        Sets the polarity of the servo. Valid values are `normal` and `inversed`.
        Setting the value to `inversed` will cause the position_sp value to be
        inversed. i.e `-100` will correspond to `max_pulse_sp`, and `100` will
        correspond to `min_pulse_sp`.
        """
        return self.get_attr_string( 'polarity' )

    @polarity.setter
    def polarity(self, value):
        self.set_attr_string( 'polarity', value )

    @property
    def port_name(self):
        """
        Returns the name of the port that the motor is connected to.
        """
        return self.get_attr_string( 'port_name' )

    @property
    def position_sp(self):
        """
        Reading returns the current position_sp of the servo. Writing instructs the
        servo to move to the specified position_sp. Units are percent. Valid values
        are -100 to 100 (-100% to 100%) where `-100` corresponds to `min_pulse_sp`,
        `0` corresponds to `mid_pulse_sp` and `100` corresponds to `max_pulse_sp`.
        """
        return self.get_attr_int( 'position_sp' )

    @position_sp.setter
    def position_sp(self, value):
        self.set_attr_int( 'position_sp', value )

    @property
    def rate_sp(self):
        """
        Sets the rate_sp at which the servo travels from 0 to 100.0% (half of the full
        range of the servo). Units are in milliseconds. Example: Setting the rate_sp
        to 1000 means that it will take a 180 degree servo 2 second to move from 0
        to 180 degrees. Note: Some servo controllers may not support this in which
        case reading and writing will fail with `-EOPNOTSUPP`. In continuous rotation
        servos, this value will affect the rate_sp at which the speed ramps up or down.
        """
        return self.get_attr_int( 'rate_sp' )

    @rate_sp.setter
    def rate_sp(self, value):
        self.set_attr_int( 'rate_sp', value )

    @property
    def state(self):
        """
        Returns a list of flags indicating the state of the servo.
        Possible values are:
        * `running`: Indicates that the motor is powered.
        """
        return self.get_attr_set( 'state' )


#~autogen
#~autogen generic-property-value classes.servoMotor>currentClass

    # Drive servo to the position set in the `position_sp` attribute.
    COMMAND_RUN = 'run'

    # Remove power from the motor.
    COMMAND_FLOAT = 'float'

    # With `normal` polarity, a positive duty cycle will
    # cause the motor to rotate clockwise.
    POLARITY_NORMAL = 'normal'

    # With `inversed` polarity, a positive duty cycle will
    # cause the motor to rotate counter-clockwise.
    POLARITY_INVERSED = 'inversed'


#~autogen

#~autogen motor_commands classes.servoMotor>currentClass

    def run( self, **kwargs ):
        """Drive servo to the position set in the `position_sp` attribute.
        """
        for key in kwargs:
            setattr(self, key, kwargs[key])
        self.command = 'run'

    def float( self, **kwargs ):
        """Remove power from the motor.
        """
        for key in kwargs:
            setattr(self, key, kwargs[key])
        self.command = 'float'


#~autogen

#~autogen generic-class classes.sensor>currentClass

class Sensor(Device):

    """
    The sensor class provides a uniform interface for using most of the
    sensors available for the EV3. The various underlying device drivers will
    create a `lego-sensor` device for interacting with the sensors.
    
    Sensors are primarily controlled by setting the `mode` and monitored by
    reading the `value<N>` attributes. Values can be converted to floating point
    if needed by `value<N>` / 10.0 ^ `decimals`.
    
    Since the name of the `sensor<N>` device node does not correspond to the port
    that a sensor is plugged in to, you must look at the `port_name` attribute if
    you need to know which port a sensor is plugged in to. However, if you don't
    have more than one sensor of each type, you can just look for a matching
    `driver_name`. Then it will not matter which port a sensor is plugged in to - your
    program will still work.
    """

    SYSTEM_CLASS_NAME = 'lego-sensor'
    SYSTEM_DEVICE_NAME_CONVENTION = 'sensor*'

    def __init__(self, port=None, name=SYSTEM_DEVICE_NAME_CONVENTION, **kwargs):
        if port is not None:
            kwargs['port_name'] = port
        Device.__init__(self, self.SYSTEM_CLASS_NAME, name, **kwargs)

#~autogen
#~autogen generic-get-set classes.sensor>currentClass


    @property
    def command(self):
        """
        Sends a command to the sensor.
        """
        raise Exception( "command is a write-only property!" )

    @command.setter
    def command(self, value):
        self.set_attr_string( 'command', value )

    @property
    def commands(self):
        """
        Returns a list of the valid commands for the sensor.
        Returns -EOPNOTSUPP if no commands are supported.
        """
        return self.get_attr_set( 'commands' )

    @property
    def decimals(self):
        """
        Returns the number of decimal places for the values in the `value<N>`
        attributes of the current mode.
        """
        return self.get_attr_int( 'decimals' )

    @property
    def driver_name(self):
        """
        Returns the name of the sensor device/driver. See the list of [supported
        sensors] for a complete list of drivers.
        """
        return self.get_attr_string( 'driver_name' )

    @property
    def mode(self):
        """
        Returns the current mode. Writing one of the values returned by `modes`
        sets the sensor to that mode.
        """
        return self.get_attr_string( 'mode' )

    @mode.setter
    def mode(self, value):
        self.set_attr_string( 'mode', value )

    @property
    def modes(self):
        """
        Returns a list of the valid modes for the sensor.
        """
        return self.get_attr_set( 'modes' )

    @property
    def num_values(self):
        """
        Returns the number of `value<N>` attributes that will return a valid value
        for the current mode.
        """
        return self.get_attr_int( 'num_values' )

    @property
    def port_name(self):
        """
        Returns the name of the port that the sensor is connected to, e.g. `ev3:in1`.
        I2C sensors also include the I2C address (decimal), e.g. `ev3:in1:i2c8`.
        """
        return self.get_attr_string( 'port_name' )

    @property
    def units(self):
        """
        Returns the units of the measured value for the current mode. May return
        empty string
        """
        return self.get_attr_string( 'units' )


#~autogen

    def value(self, n=0):
        if True == isinstance( n, numbers.Integral ):
            n = '{0:d}'.format( n )
        elif True == isinstance( n, numbers.Real ):
            n = '{0:.0f}'.format( n )

        if True == isinstance( n, str ):
            return self.get_attr_int( 'value'+n )
        else:
            return 0

    @property
    def bin_data_format(self):
        """
        Returns the format of the values in `bin_data` for the current mode.
        Possible values are:

           - `u8`: Unsigned 8-bit integer (byte)
           - `s8`: Signed 8-bit integer (sbyte)
           - `u16`: Unsigned 16-bit integer (ushort)
           - `s16`: Signed 16-bit integer (short)
           - `s16_be`: Signed 16-bit integer, big endian
           - `s32`: Signed 32-bit integer (int)
           - `float`: IEEE 754 32-bit floating point (float)
        """
        return self.get_attr_string('bin_data_format')


    def bin_data(self, fmt=None):
        """
        Returns the unscaled raw values in the `value<N>` attributes as raw byte
        array. Use `bin_data_format`, `num_values` and the individual sensor
        documentation to determine how to interpret the data.

        Use `fmt` to unpack the raw bytes into a struct.
        Example:
        >>> from ev3dev import *
        >>> ir = InfraredSensor()
        >>> ir.value()
        28
        >>> ir.bin_data('<b')
        (28,)
        """

        if '_bin_data_size' not in self.__dict__:
            self._bin_data_size = {
                    "u8":     1,
                    "s8":     1,
                    "u16":    2,
                    "s16":    2,
                    "s16_be": 2,
                    "s32":    4,
                    "float":  4
                }.get(self.bin_data_format, 1) * self.num_values

        f = self._attribute_file('bin_data', 'rb')
        f.seek(0)
        raw = bytearray(f.read(self._bin_data_size))

        if fmt is None: return raw

        return unpack(fmt, raw)

#~autogen generic-class classes.i2cSensor>currentClass

class I2cSensor(Sensor):

    """
    A generic interface to control I2C-type EV3 sensors.
    """

    SYSTEM_CLASS_NAME = Sensor.SYSTEM_CLASS_NAME
    SYSTEM_DEVICE_NAME_CONVENTION = Sensor.SYSTEM_DEVICE_NAME_CONVENTION

    def __init__(self, port=None, name=SYSTEM_DEVICE_NAME_CONVENTION, **kwargs):
        if port is not None:
            kwargs['port_name'] = port
        Device.__init__(self, self.SYSTEM_CLASS_NAME, name, driver_name=['nxt-i2c-sensor'], **kwargs)

#~autogen
#~autogen generic-get-set classes.i2cSensor>currentClass


    @property
    def fw_version(self):
        """
        Returns the firmware version of the sensor if available. Currently only
        I2C/NXT sensors support this.
        """
        return self.get_attr_string( 'fw_version' )

    @property
    def poll_ms(self):
        """
        Returns the polling period of the sensor in milliseconds. Writing sets the
        polling period. Setting to 0 disables polling. Minimum value is hard
        coded as 50 msec. Returns -EOPNOTSUPP if changing polling is not supported.
        Currently only I2C/NXT sensors support changing the polling period.
        """
        return self.get_attr_int( 'poll_ms' )

    @poll_ms.setter
    def poll_ms(self, value):
        self.set_attr_int( 'poll_ms', value )


#~autogen
#~autogen generic-class classes.colorSensor>currentClass

class ColorSensor(Sensor):

    """
    LEGO EV3 color sensor.
    """

    SYSTEM_CLASS_NAME = Sensor.SYSTEM_CLASS_NAME
    SYSTEM_DEVICE_NAME_CONVENTION = Sensor.SYSTEM_DEVICE_NAME_CONVENTION

    def __init__(self, port=None, name=SYSTEM_DEVICE_NAME_CONVENTION, **kwargs):
        if port is not None:
            kwargs['port_name'] = port
        Device.__init__(self, self.SYSTEM_CLASS_NAME, name, driver_name=['lego-ev3-color'], **kwargs)

#~autogen
#~autogen generic-property-value classes.colorSensor>currentClass

    # Reflected light. Red LED on.
    MODE_COL_REFLECT = 'COL-REFLECT'

    # Ambient light. Red LEDs off.
    MODE_COL_AMBIENT = 'COL-AMBIENT'

    # Color. All LEDs rapidly cycling, appears white.
    MODE_COL_COLOR = 'COL-COLOR'

    # Raw reflected. Red LED on
    MODE_REF_RAW = 'REF-RAW'

    # Raw Color Components. All LEDs rapidly cycling, appears white.
    MODE_RGB_RAW = 'RGB-RAW'


#~autogen
#~autogen generic-class classes.ultrasonicSensor>currentClass

class UltrasonicSensor(Sensor):

    """
    LEGO EV3 ultrasonic sensor.
    """

    SYSTEM_CLASS_NAME = Sensor.SYSTEM_CLASS_NAME
    SYSTEM_DEVICE_NAME_CONVENTION = Sensor.SYSTEM_DEVICE_NAME_CONVENTION

    def __init__(self, port=None, name=SYSTEM_DEVICE_NAME_CONVENTION, **kwargs):
        if port is not None:
            kwargs['port_name'] = port
        Device.__init__(self, self.SYSTEM_CLASS_NAME, name, driver_name=['lego-ev3-us', 'lego-nxt-us'], **kwargs)

#~autogen
#~autogen generic-property-value classes.ultrasonicSensor>currentClass

    # Continuous measurement in centimeters.
    # LEDs: On, steady
    MODE_US_DIST_CM = 'US-DIST-CM'

    # Continuous measurement in inches.
    # LEDs: On, steady
    MODE_US_DIST_IN = 'US-DIST-IN'

    # Listen.  LEDs: On, blinking
    MODE_US_LISTEN = 'US-LISTEN'

    # Single measurement in centimeters.
    # LEDs: On momentarily when mode is set, then off
    MODE_US_SI_CM = 'US-SI-CM'

    # Single measurement in inches.
    # LEDs: On momentarily when mode is set, then off
    MODE_US_SI_IN = 'US-SI-IN'


#~autogen
#~autogen generic-class classes.gyroSensor>currentClass

class GyroSensor(Sensor):

    """
    LEGO EV3 gyro sensor.
    """

    SYSTEM_CLASS_NAME = Sensor.SYSTEM_CLASS_NAME
    SYSTEM_DEVICE_NAME_CONVENTION = Sensor.SYSTEM_DEVICE_NAME_CONVENTION

    def __init__(self, port=None, name=SYSTEM_DEVICE_NAME_CONVENTION, **kwargs):
        if port is not None:
            kwargs['port_name'] = port
        Device.__init__(self, self.SYSTEM_CLASS_NAME, name, driver_name=['lego-ev3-gyro'], **kwargs)

#~autogen
#~autogen generic-property-value classes.gyroSensor>currentClass

    # Angle
    MODE_GYRO_ANG = 'GYRO-ANG'

    # Rotational speed
    MODE_GYRO_RATE = 'GYRO-RATE'

    # Raw sensor value
    MODE_GYRO_FAS = 'GYRO-FAS'

    # Angle and rotational speed
    MODE_GYRO_G_A = 'GYRO-G&A'

    # Calibration ???
    MODE_GYRO_CAL = 'GYRO-CAL'


#~autogen
#~autogen generic-class classes.infraredSensor>currentClass

class InfraredSensor(Sensor):

    """
    LEGO EV3 infrared sensor.
    """

    SYSTEM_CLASS_NAME = Sensor.SYSTEM_CLASS_NAME
    SYSTEM_DEVICE_NAME_CONVENTION = Sensor.SYSTEM_DEVICE_NAME_CONVENTION

    def __init__(self, port=None, name=SYSTEM_DEVICE_NAME_CONVENTION, **kwargs):
        if port is not None:
            kwargs['port_name'] = port
        Device.__init__(self, self.SYSTEM_CLASS_NAME, name, driver_name=['lego-ev3-ir'], **kwargs)

#~autogen
#~autogen generic-property-value classes.infraredSensor>currentClass

    # Proximity
    MODE_IR_PROX = 'IR-PROX'

    # IR Seeker
    MODE_IR_SEEK = 'IR-SEEK'

    # IR Remote Control
    MODE_IR_REMOTE = 'IR-REMOTE'

    # IR Remote Control. State of the buttons is coded in binary
    MODE_IR_REM_A = 'IR-REM-A'

    # Calibration ???
    MODE_IR_CAL = 'IR-CAL'


#~autogen


#~autogen generic-class classes.soundSensor>currentClass

class SoundSensor(Sensor):

    """
    LEGO NXT Sound Sensor
    """

    SYSTEM_CLASS_NAME = Sensor.SYSTEM_CLASS_NAME
    SYSTEM_DEVICE_NAME_CONVENTION = Sensor.SYSTEM_DEVICE_NAME_CONVENTION

    def __init__(self, port=None, name=SYSTEM_DEVICE_NAME_CONVENTION, **kwargs):
        if port is not None:
            kwargs['port_name'] = port
        Device.__init__(self, self.SYSTEM_CLASS_NAME, name, driver_name=['lego-nxt-sound'], **kwargs)

#~autogen
#~autogen generic-property-value classes.soundSensor>currentClass

    # Sound pressure level. Flat weighting
    MODE_DB = 'DB'

    # Sound pressure level. A weighting
    MODE_DBA = 'DBA'


#~autogen
#~autogen generic-class classes.lightSensor>currentClass

class LightSensor(Sensor):

    """
    LEGO NXT Light Sensor
    """

    SYSTEM_CLASS_NAME = Sensor.SYSTEM_CLASS_NAME
    SYSTEM_DEVICE_NAME_CONVENTION = Sensor.SYSTEM_DEVICE_NAME_CONVENTION

    def __init__(self, port=None, name=SYSTEM_DEVICE_NAME_CONVENTION, **kwargs):
        if port is not None:
            kwargs['port_name'] = port
        Device.__init__(self, self.SYSTEM_CLASS_NAME, name, driver_name=['lego-nxt-light'], **kwargs)

#~autogen
#~autogen generic-property-value classes.lightSensor>currentClass

    # Reflected light. LED on
    MODE_REFLECT = 'REFLECT'

    # Ambient light. LED off
    MODE_AMBIENT = 'AMBIENT'


#~autogen
#~autogen generic-class classes.touchSensor>currentClass

class TouchSensor(Sensor):

    """
    Touch Sensor
    """

    SYSTEM_CLASS_NAME = Sensor.SYSTEM_CLASS_NAME
    SYSTEM_DEVICE_NAME_CONVENTION = Sensor.SYSTEM_DEVICE_NAME_CONVENTION

    def __init__(self, port=None, name=SYSTEM_DEVICE_NAME_CONVENTION, **kwargs):
        if port is not None:
            kwargs['port_name'] = port
        Device.__init__(self, self.SYSTEM_CLASS_NAME, name, driver_name=['lego-ev3-touch', 'lego-nxt-touch'], **kwargs)

#~autogen
#~autogen generic-class classes.led>currentClass

class Led(Device):

    """
    Any device controlled by the generic LED driver.
    See https://www.kernel.org/doc/Documentation/leds/leds-class.txt
    for more details.
    """

    SYSTEM_CLASS_NAME = 'leds'
    SYSTEM_DEVICE_NAME_CONVENTION = '*'

    def __init__(self, port=None, name=SYSTEM_DEVICE_NAME_CONVENTION, **kwargs):
        if port is not None:
            kwargs['port_name'] = port
        Device.__init__(self, self.SYSTEM_CLASS_NAME, name, **kwargs)

#~autogen
#~autogen generic-get-set classes.led>currentClass


    @property
    def max_brightness(self):
        """
        Returns the maximum allowable brightness value.
        """
        return self.get_attr_int( 'max_brightness' )

    @property
    def brightness(self):
        """
        Sets the brightness level. Possible values are from 0 to `max_brightness`.
        """
        return self.get_attr_int( 'brightness' )

    @brightness.setter
    def brightness(self, value):
        self.set_attr_int( 'brightness', value )

    @property
    def triggers(self):
        """
        Returns a list of available triggers.
        """
        return self.get_attr_set( 'trigger' )

    @property
    def trigger(self):
        """
        Sets the led trigger. A trigger
        is a kernel based source of led events. Triggers can either be simple or
        complex. A simple trigger isn't configurable and is designed to slot into
        existing subsystems with minimal additional code. Examples are the `ide-disk` and
        `nand-disk` triggers.
        
        Complex triggers whilst available to all LEDs have LED specific
        parameters and work on a per LED basis. The `timer` trigger is an example.
        The `timer` trigger will periodically change the LED brightness between
        0 and the current brightness setting. The `on` and `off` time can
        be specified via `delay_{on,off}` attributes in milliseconds.
        You can change the brightness value of a LED independently of the timer
        trigger. However, if you set the brightness value to 0 it will
        also disable the `timer` trigger.
        """
        return self.get_attr_from_set( 'trigger' )

    @trigger.setter
    def trigger(self, value):
        self.set_attr_string( 'trigger', value )

    @property
    def delay_on(self):
        """
        The `timer` trigger will periodically change the LED brightness between
        0 and the current brightness setting. The `on` time can
        be specified via `delay_on` attribute in milliseconds.
        """
        return self.get_attr_int( 'delay_on' )

    @delay_on.setter
    def delay_on(self, value):
        self.set_attr_int( 'delay_on', value )

    @property
    def delay_off(self):
        """
        The `timer` trigger will periodically change the LED brightness between
        0 and the current brightness setting. The `off` time can
        be specified via `delay_off` attribute in milliseconds.
        """
        return self.get_attr_int( 'delay_off' )

    @delay_off.setter
    def delay_off(self, value):
        self.set_attr_int( 'delay_off', value )


#~autogen

    @property
    def brightness_pct(self):
        """
        Returns led brightness as a fraction of max_brightness
        """
        return float(self.brightness) / self.max_brightness

    @brightness_pct.setter
    def brightness_pct(self, value):
        self.brightness = value * self.max_brightness

if current_platform() == 'ev3':
#~autogen led-colors platforms.ev3.led>currentClass

    Led.red_left = Led(name='ev3-left0:red:ev3dev')
    Led.red_right = Led(name='ev3-right0:red:ev3dev')
    Led.green_left = Led(name='ev3-left1:green:ev3dev')
    Led.green_right = Led(name='ev3-right1:green:ev3dev')

    @staticmethod
    def Led_mix_colors(red, green):
        Led.red_left.brightness_pct = red
        Led.red_right.brightness_pct = red
        Led.green_left.brightness_pct = green
        Led.green_right.brightness_pct = green
    Led.mix_colors = Led_mix_colors

    @staticmethod
    def Led_set_red(pct):
        Led.mix_colors(red=1*pct, green=0*pct)
    Led.set_red = Led_set_red

    @staticmethod
    def Led_red_on():
        Led.set_red(1)
    Led.red_on = Led_red_on

    @staticmethod
    def Led_set_green(pct):
        Led.mix_colors(red=0*pct, green=1*pct)
    Led.set_green = Led_set_green

    @staticmethod
    def Led_green_on():
        Led.set_green(1)
    Led.green_on = Led_green_on

    @staticmethod
    def Led_set_amber(pct):
        Led.mix_colors(red=1*pct, green=1*pct)
    Led.set_amber = Led_set_amber

    @staticmethod
    def Led_amber_on():
        Led.set_amber(1)
    Led.amber_on = Led_amber_on

    @staticmethod
    def Led_set_orange(pct):
        Led.mix_colors(red=1*pct, green=0.5*pct)
    Led.set_orange = Led_set_orange

    @staticmethod
    def Led_orange_on():
        Led.set_orange(1)
    Led.orange_on = Led_orange_on

    @staticmethod
    def Led_set_yellow(pct):
        Led.mix_colors(red=0.5*pct, green=1*pct)
    Led.set_yellow = Led_set_yellow

    @staticmethod
    def Led_yellow_on():
        Led.set_yellow(1)
    Led.yellow_on = Led_yellow_on

    @staticmethod
    def Led_all_off():
        Led.red_left.brightness = 0
        Led.red_right.brightness = 0
        Led.green_left.brightness = 0
        Led.green_right.brightness = 0
    Led.all_off = Led_all_off


#~autogen
elif current_platform() == 'brickpi':
#~autogen led-colors platforms.brickpi.led>currentClass

    Led.blue_one = Led(name='brickpi1:blue:ev3dev')
    Led.blue_two = Led(name='brickpi2:blue:ev3dev')

    @staticmethod
    def Led_mix_colors(blue):
        Led.blue_one.brightness_pct = blue
        Led.blue_two.brightness_pct = blue
    Led.mix_colors = Led_mix_colors

    @staticmethod
    def Led_set_blue(pct):
        Led.mix_colors(blue=1*pct)
    Led.set_blue = Led_set_blue

    @staticmethod
    def Led_blue_on():
        Led.set_blue(1)
    Led.blue_on = Led_blue_on

    @staticmethod
    def Led_all_off():
        Led.blue_one.brightness = 0
        Led.blue_two.brightness = 0
    Led.all_off = Led_all_off


#~autogen
#~autogen button-class classes.button>currentClass

import fcntl
import array

class Button(object):

    """
    Provides a generic button reading mechanism that can be adapted
    to platform specific implementations. Each platform's specific
    button capabilites are enumerated in the 'platforms' section
    of this specification

    This implementation depends on the availability of the EVIOCGKEY ioctl
    to be able to read the button state buffer. See Linux kernel source
    in /include/uapi/linux/input.h for details.
    """

#~autogen

    KEY_MAX = 0x2FF
    KEY_BUF_LEN = int((KEY_MAX + 7) / 8)
    EVIOCGKEY = (2 << (14 + 8 + 8) | KEY_BUF_LEN << (8 + 8) | ord('E') << 8 | 0x18)

    def __init__(self):
        self.buffer_cache = {}
        self.filehandle_cache = {}
        for b in self._buttons:
            self._button_file( self._buttons[b]['name'] )
            self._button_buffer( self._buttons[b]['name'] )

    def _button_file(self, name):
        if name not in self.filehandle_cache:
            f = open( name, 'r' )
            self.filehandle_cache[name] = f
        else:
            f = self.filehandle_cache[name]
        return f

    def _button_buffer(self, name):
        if name not in self.buffer_cache:
            self.buffer_cache[name] = array.array( 'B', [0] * self.KEY_BUF_LEN )
        return self.buffer_cache[name]

    def read_buttons(self):
        for b in self.buffer_cache:
            fcntl.ioctl(self.filehandle_cache[b], self.EVIOCGKEY, self.buffer_cache[b])

    @property
    def buttons_pressed(self):
        pressed = []
        self.read_buttons()
        for k,v in self._buttons.items():
            buf = self.buffer_cache[v['name']]
            bit = v['value']
            if not bool(buf[int(bit / 8)] & 1 << bit % 8):
                pressed += [k]
        return pressed

    @property
    def any(self):
        return bool(self.buttons_pressed)

    def check_buttons(self,buttons=[]):
        if len(buttons) == 0:
            return False
        s = self.buttons_pressed
        if len(s) == 0:
            return False
        for b in buttons:
            if b not in s:
                return False
        return True

    if current_platform() == 'ev3':
#~autogen button-property platforms.ev3.button>currentClass
        _buttons = { 
            'up' : { 'name': '/dev/input/by-path/platform-gpio-keys.0-event', 'value': 103 },
            'down' : { 'name': '/dev/input/by-path/platform-gpio-keys.0-event', 'value': 108 },
            'left' : { 'name': '/dev/input/by-path/platform-gpio-keys.0-event', 'value': 105 },
            'right' : { 'name': '/dev/input/by-path/platform-gpio-keys.0-event', 'value': 106 },
            'enter' : { 'name': '/dev/input/by-path/platform-gpio-keys.0-event', 'value': 28 },
            'backspace' : { 'name': '/dev/input/by-path/platform-gpio-keys.0-event', 'value': 14 },
        }

        @property
        def up(self):
            return 'up' in self.buttons_pressed

        @property
        def down(self):
            return 'down' in self.buttons_pressed

        @property
        def left(self):
            return 'left' in self.buttons_pressed

        @property
        def right(self):
            return 'right' in self.buttons_pressed

        @property
        def enter(self):
            return 'enter' in self.buttons_pressed

        @property
        def backspace(self):
            return 'backspace' in self.buttons_pressed


#~autogen
#~autogen generic-class classes.powerSupply>currentClass

class PowerSupply(Device):

    """
    A generic interface to read data from the system's power_supply class.
    Uses the built-in legoev3-battery if none is specified.
    """

    SYSTEM_CLASS_NAME = 'power_supply'
    SYSTEM_DEVICE_NAME_CONVENTION = '*'

    def __init__(self, port=None, name=SYSTEM_DEVICE_NAME_CONVENTION, **kwargs):
        if port is not None:
            kwargs['port_name'] = port
        Device.__init__(self, self.SYSTEM_CLASS_NAME, name, **kwargs)

#~autogen
#~autogen generic-get-set classes.powerSupply>currentClass


    @property
    def measured_current(self):
        """
        The measured current that the battery is supplying (in microamps)
        """
        return self.get_attr_int( 'current_now' )

    @property
    def measured_voltage(self):
        """
        The measured voltage that the battery is supplying (in microvolts)
        """
        return self.get_attr_int( 'voltage_now' )

    @property
    def max_voltage(self):
        """
        """
        return self.get_attr_int( 'voltage_max_design' )

    @property
    def min_voltage(self):
        """
        """
        return self.get_attr_int( 'voltage_min_design' )

    @property
    def technology(self):
        """
        """
        return self.get_attr_string( 'technology' )

    @property
    def type(self):
        """
        """
        return self.get_attr_string( 'type' )


#~autogen

    @property
    def measured_amps(self):
        """
        The measured current that the battery is supplying (in amps)
        """
        return self.measured_current / 1e6

    @property
    def measured_volts(self):
        """
        The measured voltage that the battery is supplying (in volts)
        """
        return self.measured_voltage / 1e6

#~autogen generic-class classes.legoPort>currentClass

class LegoPort(Device):

    """
    The `lego-port` class provides an interface for working with input and
    output ports that are compatible with LEGO MINDSTORMS RCX/NXT/EV3, LEGO
    WeDo and LEGO Power Functions sensors and motors. Supported devices include
    the LEGO MINDSTORMS EV3 Intelligent Brick, the LEGO WeDo USB hub and
    various sensor multiplexers from 3rd party manufacturers.
    
    Some types of ports may have multiple modes of operation. For example, the
    input ports on the EV3 brick can communicate with sensors using UART, I2C
    or analog validate signals - but not all at the same time. Therefore there
    are multiple modes available to connect to the different types of sensors.
    
    In most cases, ports are able to automatically detect what type of sensor
    or motor is connected. In some cases though, this must be manually specified
    using the `mode` and `set_device` attributes. The `mode` attribute affects
    how the port communicates with the connected device. For example the input
    ports on the EV3 brick can communicate using UART, I2C or analog voltages,
    but not all at the same time, so the mode must be set to the one that is
    appropriate for the connected sensor. The `set_device` attribute is used to
    specify the exact type of sensor that is connected. Note: the mode must be
    correctly set before setting the sensor type.
    
    Ports can be found at `/sys/class/lego-port/port<N>` where `<N>` is
    incremented each time a new port is registered. Note: The number is not
    related to the actual port at all - use the `port_name` attribute to find
    a specific port.
    """

    SYSTEM_CLASS_NAME = 'lego_port'
    SYSTEM_DEVICE_NAME_CONVENTION = '*'

    def __init__(self, port=None, name=SYSTEM_DEVICE_NAME_CONVENTION, **kwargs):
        if port is not None:
            kwargs['port_name'] = port
        Device.__init__(self, self.SYSTEM_CLASS_NAME, name, **kwargs)

#~autogen
#~autogen generic-get-set classes.legoPort>currentClass


    @property
    def driver_name(self):
        """
        Returns the name of the driver that loaded this device. You can find the
        complete list of drivers in the [list of port drivers].
        """
        return self.get_attr_string( 'driver_name' )

    @property
    def modes(self):
        """
        Returns a list of the available modes of the port.
        """
        return self.get_attr_set( 'modes' )

    @property
    def mode(self):
        """
        Reading returns the currently selected mode. Writing sets the mode.
        Generally speaking when the mode changes any sensor or motor devices
        associated with the port will be removed new ones loaded, however this
        this will depend on the individual driver implementing this class.
        """
        return self.get_attr_string( 'mode' )

    @mode.setter
    def mode(self, value):
        self.set_attr_string( 'mode', value )

    @property
    def port_name(self):
        """
        Returns the name of the port. See individual driver documentation for
        the name that will be returned.
        """
        return self.get_attr_string( 'port_name' )

    @property
    def set_device(self):
        """
        For modes that support it, writing the name of a driver will cause a new
        device to be registered for that driver and attached to this port. For
        example, since NXT/Analog sensors cannot be auto-detected, you must use
        this attribute to load the correct driver. Returns -EOPNOTSUPP if setting a
        device is not supported.
        """
        raise Exception( "set_device is a write-only property!" )

    @set_device.setter
    def set_device(self, value):
        self.set_attr_string( 'set_device', value )

    @property
    def status(self):
        """
        In most cases, reading status will return the same value as `mode`. In
        cases where there is an `auto` mode additional values may be returned,
        such as `no-device` or `error`. See individual port driver documentation
        for the full list of possible values.
        """
        return self.get_attr_string( 'status' )


#~autogen

class FbMem(object):

    """The framebuffer memory object.

    Made of:
        - the framebuffer file descriptor
        - the fix screen info struct
        - the var screen info struct
        - the mapped memory
    """

    #-------------------------------------------------------------------
    # The code is adapted from
    # https://github.com/LinkCareServices/cairotft/blob/master/cairotft/linuxfb.py
    #
    # The original code came with the following license:
    #-------------------------------------------------------------------
    # Copyright (c) 2012 Kurichan
    #
    # This program is free software. It comes without any warranty, to
    # the extent permitted by applicable law. You can redistribute it
    # and/or modify it under the terms of the Do What The Fuck You Want
    # To Public License, Version 2, as published by Sam Hocevar. See
    # http://sam.zoy.org/wtfpl/COPYING for more details.
    #-------------------------------------------------------------------


    __slots__ = ('fid', 'fix_info', 'var_info', 'mmap')

    FBIOGET_VSCREENINFO = 0x4600
    FBIOGET_FSCREENINFO = 0x4602

    FB_VISUAL_MONO01 = 0
    FB_VISUAL_MONO10 = 1

    class FixScreenInfo(ctypes.Structure):

        """The fb_fix_screeninfo from fb.h."""

        _fields_ = [
            ('id_name', ctypes.c_char * 16),
            ('smem_start', ctypes.c_ulong),
            ('smem_len', ctypes.c_uint32),
            ('type', ctypes.c_uint32),
            ('type_aux', ctypes.c_uint32),
            ('visual', ctypes.c_uint32),
            ('xpanstep', ctypes.c_uint16),
            ('ypanstep', ctypes.c_uint16),
            ('ywrapstep', ctypes.c_uint16),
            ('line_length', ctypes.c_uint32),
            ('mmio_start', ctypes.c_ulong),
            ('mmio_len', ctypes.c_uint32),
            ('accel', ctypes.c_uint32),
            ('reserved', ctypes.c_uint16 * 3),
        ]


    class VarScreenInfo(ctypes.Structure):

        class FbBitField(ctypes.Structure):

            """The fb_bitfield struct from fb.h."""

            _fields_ = [
                ('offset', ctypes.c_uint32),
                ('length', ctypes.c_uint32),
                ('msb_right', ctypes.c_uint32),
            ]


        """The fb_var_screeninfo struct from fb.h."""

        _fields_ = [
            ('xres', ctypes.c_uint32),
            ('yres', ctypes.c_uint32),
            ('xres_virtual', ctypes.c_uint32),
            ('yres_virtual', ctypes.c_uint32),
            ('xoffset', ctypes.c_uint32),
            ('yoffset', ctypes.c_uint32),

            ('bits_per_pixel', ctypes.c_uint32),
            ('grayscale', ctypes.c_uint32),

            ('red', FbBitField),
            ('green', FbBitField),
            ('blue', FbBitField),
            ('transp', FbBitField),
        ]


    def __init__(self, fbdev=None):
        """Create the FbMem framebuffer memory object."""
        fid = FbMem._open_fbdev(fbdev)
        fix_info = FbMem._get_fix_info(fid)
        fbmmap = FbMem._map_fb_memory(fid, fix_info)
        self.fid = fid
        self.fix_info = fix_info
        self.var_info = FbMem._get_var_info(fid)
        self.mmap = fbmmap


    def __del__(self):
        """Close the FbMem framebuffer memory object."""
        self.mmap.close()
        FbMem._close_fbdev(self.fid)


    @staticmethod
    def _open_fbdev(fbdev=None):
        """Return the framebuffer file descriptor.

        Try to use the FRAMEBUFFER
        environment variable if fbdev is not given. Use '/dev/fb0' by
        default.
        """
        dev = fbdev or os.getenv('FRAMEBUFFER', '/dev/fb0')
        fbfid = os.open(dev, os.O_RDWR)
        return fbfid


    @staticmethod
    def _close_fbdev(fbfid):
        """Close the framebuffer file descriptor."""
        os.close(fbfid)


    @staticmethod
    def _get_fix_info(fbfid):
        """Return the fix screen info from the framebuffer file descriptor."""
        fix_info = FbMem.FixScreenInfo()
        fcntl.ioctl(fbfid, FbMem.FBIOGET_FSCREENINFO, fix_info)
        return fix_info


    @staticmethod
    def _get_var_info(fbfid):
        """Return the var screen info from the framebuffer file descriptor."""
        var_info = FbMem.VarScreenInfo()
        fcntl.ioctl(fbfid, FbMem.FBIOGET_VSCREENINFO, var_info)
        return var_info


    @staticmethod
    def _map_fb_memory(fbfid, fix_info):
        """Map the framebuffer memory."""
        return mmap.mmap(
            fbfid,
            fix_info.smem_len,
            mmap.MAP_SHARED,
            mmap.PROT_READ | mmap.PROT_WRITE,
            offset=0
        )

class Screen(FbMem):
    """
    A convenience wrapper for the FbMem class.
    Provides drawing functions from the python imaging library (PIL).
    """

    def __init__(self):
        FbMem.__init__(self)

        self._img = Image.new(
                "%s" % self.var_info.bits_per_pixel,
                (self.fix_info.line_length * 8 / self.var_info.bits_per_pixel, self.yres),
                "white")

        self._draw = ImageDraw.Draw(self._img)

    @property
    def xres(self):
        """
        Horizontal screen resolution
        """
        return self.var_info.xres

    @property
    def yres(self):
        """
        Vertical screen resolution
        """
        return self.var_info.yres

    @property
    def shape(self):
        """
        Dimensions of the screen.
        """
        return (self.xres, self.yres)

    @property
    def draw(self):
        """
        Returns a handle to PIL.ImageDraw.Draw class associated with the screen.
        Example::
            lcd.draw.rectangle((10,10,60,20), fill='black')
        """
        return self._draw

    def clear(self):
        """
        Clears the screen
        """
        self._draw.rectangle(((0,0), self.shape), fill="white")

    def update(self):
        """
        Applies pending changes to the screen.
        Nothing will be drawn on the screen until this function is called.
        """
        self.mmap[:] = self._img.tobytes("raw", "%s;I%s" % (self.var_info.bits_per_pixel,
            self.fix_info.visual in [FbMem.FB_VISUAL_MONO01, FbMem.FB_VISUAL_MONO10] and "R" or ""))
<|MERGE_RESOLUTION|>--- conflicted
+++ resolved
@@ -34,13 +34,10 @@
 import platform
 import fcntl
 import array
-<<<<<<< HEAD
 import mmap
 import ctypes
 from PIL import Image, ImageDraw
-=======
 from struct import unpack
->>>>>>> 1364eef6
 
 #------------------------------------------------------------------------------
 # Guess platform we are running on
